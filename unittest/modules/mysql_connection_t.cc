--- conflicted
+++ resolved
@@ -97,14 +97,9 @@
   else {
     try {
       // Test default named pipe connection using hostname = "."
-<<<<<<< HEAD
       mysqlshdk::utils::Ssl_info info;
-      mysqlsh::mysql::Connection pipe_conn("", 0, named_pipe, _user, _pwd, "", info);
-=======
-      shcore::SslInfo info;
       mysqlsh::mysql::Connection pipe_conn("", 0, named_pipe, _user, _pwd, "",
                                            info);
->>>>>>> cbd70f57
       pipe_conn.close();
     }
     catch (const std::exception& e) {
@@ -118,7 +113,7 @@
 
 #else
 TEST_F(Mysql_connection_test, connect_socket){
-  shcore::SslInfo info;
+  mysqlshdk::utils::Ssl_info info;
   std::shared_ptr<mysqlsh::mysql::Connection> connection
       (new mysqlsh::mysql::Connection(_host,
                                       _mysql_port_number,
@@ -141,13 +136,9 @@
     FAIL();
   } else {
     try {
-<<<<<<< HEAD
       mysqlshdk::utils::Ssl_info info;
-      mysqlsh::mysql::Connection socket_conn("localhost", 0, socket, _user, _pwd, "", info);
-=======
-      mysqlsh::mysql::Connection socket_conn("localhost", 0, socket,
-                                             _user, _pwd, "", info);
->>>>>>> cbd70f57
+      mysqlsh::mysql::Connection socket_conn("localhost", 0, socket, _user,
+                                             _pwd, "", info);
       socket_conn.close();
     } catch (const std::exception& e) {
       std::string error = "Failed creating a socket connection using: '";
