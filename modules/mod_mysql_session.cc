/*
 * Copyright (c) 2014, 2017, Oracle and/or its affiliates. All rights reserved.
 *
 * This program is free software; you can redistribute it and/or
 * modify it under the terms of the GNU General Public License as
 * published by the Free Software Foundation; version 2 of the
 * License.
 *
 * This program is distributed in the hope that it will be useful,
 * but WITHOUT ANY WARRANTY; without even the implied warranty of
 * MERCHANTABILITY or FITNESS FOR A PARTICULAR PURPOSE. See the
 * GNU General Public License for more details.
 *
 * You should have received a copy of the GNU General Public License
 * along with this program; if not, write to the Free Software
 * Foundation, Inc., 51 Franklin St, Fifth Floor, Boston, MA
 * 02110-1301  USA
 */

#ifdef __clang__
#pragma clang diagnostic push
#pragma clang diagnostic ignored "-Wunused-private-field"
#endif

#include "utils/utils_sqlstring.h"
#include "mod_mysql_session.h"

#ifdef __clang__
#pragma clang diagnostic pop
#endif

#include "scripting/object_factory.h"
#include "shellcore/shell_core.h"
#include "scripting/lang_base.h"
#include "shellcore/shell_notifications.h"

#include "scripting/proxy_object.h"
#include "mysqlxtest_utils.h"

#include <set>

#include "mysql_connection.h"
#include "mod_mysql_resultset.h"
#include "mod_mysql_schema.h"
#include "utils/utils_general.h"
#include "shellcore/utils_help.h"

#define MAX_COLUMN_LENGTH 1024
#define MIN_COLUMN_LENGTH 4

using namespace std::placeholders;
using namespace mysqlsh;
using namespace mysqlsh::mysql;
using namespace shcore;

REGISTER_OBJECT(mysql, ClassicSession);

// Documentation for ClassicSession class
REGISTER_HELP(CLASSICSESSION_INTERACTIVE_BRIEF, "Represents the currently open MySQL session.");
REGISTER_HELP(CLASSICSESSION_BRIEF, "Enables interaction with a MySQL Server using the MySQL Protocol.");
REGISTER_HELP(CLASSICSESSION_DETAIL, "Provides facilities to execute queries and retrieve database objects.");

ClassicSession::ClassicSession() {
  init();
}

ClassicSession::ClassicSession(const ClassicSession& session) :
ShellBaseSession(session), _conn(session._conn) {
  init();
}

void ClassicSession::init() {
  //_schema_proxy.reset(new Proxy_object(std::bind(&ClassicSession::get_db, this, _1)));

  add_property("uri", "getUri");
  add_property("defaultSchema", "getDefaultSchema");
  add_property("currentSchema", "getCurrentSchema");

  add_method("close", std::bind(&ClassicSession::_close, this, _1), "data");
  add_method("runSql", std::bind(&ClassicSession::run_sql, this, _1),
    "stmt", shcore::String,
    NULL);

  add_method("isOpen", std::bind(&ClassicSession::_is_open, this, _1), NULL);
  add_method("createSchema", std::bind(&ClassicSession::_create_schema, this, _1), "name", shcore::String, NULL);
  add_method("getSchema", std::bind(&ClassicSession::_get_schema, this, _1), "name", shcore::String, NULL);
  add_method("getSchemas", std::bind(&ClassicSession::get_schemas, this, _1), NULL);
  add_method("setCurrentSchema", std::bind(&ClassicSession::_set_current_schema, this, _1), "name", shcore::String, NULL);
  add_method("startTransaction", std::bind(&ClassicSession::_start_transaction, this, _1), "data");
  add_method("commit", std::bind(&ClassicSession::_commit, this, _1), "data");
  add_method("rollback", std::bind(&ClassicSession::_rollback, this, _1), "data");
  add_method("dropSchema", std::bind(&ClassicSession::_drop_schema, this, _1), "data");
  add_method("dropTable", std::bind(&ClassicSession::drop_schema_object, this, _1, "Table"), "data");
  add_method("dropView", std::bind(&ClassicSession::drop_schema_object, this, _1, "View"), "data");

  _schemas.reset(new shcore::Value::Map_type);

  // Prepares the cache handling
  auto generator = [this](const std::string& name) {return shcore::Value::wrap<ClassicSchema>(new ClassicSchema(shared_from_this(), name)); };
  update_schema_cache = [generator, this](const std::string &name, bool exists) {DatabaseObject::update_cache(name, generator, exists, _schemas); };
}

Connection *ClassicSession::connection() {
  return _conn.get();
}

void ClassicSession::connect(const Argument_list &args) {
  std::string function = class_name() + '.' + "connect";
  args.ensure_count(1, 2, function.c_str());

  try {
    // Retrieves the connection data, whatever the source is
    load_connection_data(args);

    // Performs the connection
    _conn.reset(new Connection(_host, _port, _sock, _user, _password, _schema, _ssl_info));

    _default_schema = _schema;

    if (!_default_schema.empty())
      update_schema_cache(_default_schema, true);
  }
  CATCH_AND_TRANSLATE();
}

// Documentation of close function
REGISTER_HELP(CLASSICSESSION_CLOSE_BRIEF, "Closes the internal connection to the MySQL Server held on this session object.");

/**
* $(CLASSICSESSION_CLOSE_BRIEF)
*/
#if DOXYGEN_JS
Undefined ClassicSession::close() {}
#elif DOXYGEN_PY
None ClassicSession::close() {}
#endif
void ClassicSession::close() {
  // Connection must be explicitly closed, we can't rely on the
  // automatic destruction because if shared across different objects
  // it may remain open
  if (_conn)
    _conn->close();

  _conn.reset();

  ShellNotifications::get()->notify("SN_SESSION_CLOSED", shared_from_this());
}

Value ClassicSession::_close(const shcore::Argument_list &args) {
  args.ensure_count(0, get_function_name("close").c_str());

  close();

  return shcore::Value();
}

shcore::Value ClassicSession::_is_open(const shcore::Argument_list &args) {
  args.ensure_count(0, get_function_name("isOpen").c_str());

  return shcore::Value(is_open());
}


//Documentation of runSql function
REGISTER_HELP(CLASSICSESSION_RUNSQL_BRIEF, "Executes a query against the database and returns a  ClassicResult object wrapping the result.");
REGISTER_HELP(CLASSICSESSION_RUNSQL_PARAM, "@param query the SQL query to execute against the database.");
REGISTER_HELP(CLASSICSESSION_RUNSQL_RETURNS, "@returns A ClassicResult object.");
REGISTER_HELP(CLASSICSESSION_RUNSQL_EXCEPTION, "@exception An exception is thrown if an error occurs on the SQL execution.");

//! $(CLASSICSESSION_RUNSQL_BRIEF)
#if DOXYGEN_CPP
//! \param args should contain the SQL query to execute against the database.
#else
//! $(CLASSICSESSION_RUNSQL_PARAM)
#endif
/**
* $(CLASSICSESSION_RUNSQL_RETURNS)
*
* $(CLASSICSESSION_RUNSQL_EXCEPTION)
*/
#if DOXYGEN_JS
ClassicResult ClassicSession::runSql(String query) {}
#elif DOXYGEN_PY
ClassicResult ClassicSession::run_sql(str query) {}
#endif
Value ClassicSession::run_sql(const shcore::Argument_list &args) const {
  args.ensure_count(1, get_function_name("runSql").c_str());
  // Will return the result of the SQL execution
  // In case of error will be Undefined
  Value ret_val;
  if (!_conn)
    throw Exception::logic_error("Not connected.");
  else {
    try {
      ret_val = execute_sql(args.string_at(0), shcore::Argument_list());
    } catch (shcore::Exception & e) {
      // Connection lost, sends a notification
      //if (CR_SERVER_GONE_ERROR == e.code() || ER_X_BAD_PIPE == e.code())
      std::shared_ptr<ClassicSession> myself = std::const_pointer_cast<ClassicSession>(shared_from_this());

      if (e.code() == 2006 || e.code() == 5166 || e.code() == 2013)
        ShellNotifications::get()->notify("SN_SESSION_CONNECTION_LOST", std::dynamic_pointer_cast<Cpp_object_bridge>(myself));

      // Rethrows the exception for normal flow
      throw;
    }
  }

  return ret_val;
}
shcore::Object_bridge_ref ClassicSession::raw_execute_sql(const std::string& query) const {
  return execute_sql(query, shcore::Argument_list()).as_object();
}

shcore::Value ClassicSession::execute_sql(const std::string& query, const shcore::Argument_list &UNUSED(args)) const {
  Value ret_val;
  if (!_conn)
    throw Exception::logic_error("Not connected.");
  else {
    if (query.empty())
      throw Exception::argument_error("No query specified.");
    else
      ret_val = Value::wrap(new ClassicResult(std::shared_ptr<Result>(_conn->run_sql(query))));
  }
  return ret_val;
}

// We need to hide this from doxygen to avoif warnings
#if !defined DOXYGEN_JS && !defined DOXYGEN_PY
std::shared_ptr<ClassicResult> ClassicSession::execute_sql(const std::string& query) const {
  if (!_conn)
    throw Exception::logic_error("Not connected.");
  else {
    if (query.empty())
      throw Exception::argument_error("No query specified.");
    else
      return std::shared_ptr<ClassicResult>(new ClassicResult(std::shared_ptr<Result>(_conn->run_sql(query))));
  }
}
#endif

//Documentation of createSchema function
REGISTER_HELP(CLASSICSESSION_CREATESCHEMA_BRIEF, "Creates a schema on the database and returns the corresponding object.");
REGISTER_HELP(CLASSICSESSION_CREATESCHEMA_PARAM, "@param name A string value indicating the schema name.");
REGISTER_HELP(CLASSICSESSION_CREATESCHEMA_RETURNS, "@returns The created schema object.");
REGISTER_HELP(CLASSICSESSION_CREATESCHEMA_EXCEPTION, "@exception An exception is thrown if an error occurs creating the Session.");

/**
* $(CLASSICSESSION_CREATESCHEMA_BRIEF)
*
* $(CLASSICSESSION_CREATESCHEMA_PARAM)
*
* $(CLASSICSESSION_CREATESCHEMA_RETURNS)
*
* $(CLASSICSESSION_CREATESCHEMA_EXCEPTION)
*/
#if DOXYGEN_JS
ClassicSchema ClassicSession::createSchema(String name) {}
#elif DOXYGEN_PY
ClassicSchema ClassicSession::create_schema(str name) {}
#endif
Value ClassicSession::_create_schema(const shcore::Argument_list &args) {
  args.ensure_count(1, get_function_name("createSchema").c_str());
  std::string name;

  try {
    name = args.string_at(0);

    create_schema(name);
  }
  CATCH_AND_TRANSLATE_FUNCTION_EXCEPTION(get_function_name("createSchema"));

  return (*_schemas)[name];
}

void ClassicSession::create_schema(const std::string &name) {
  if (!_conn)
    throw Exception::logic_error("Not connected.");
  else {
    // Options are the statement and optionally options to modify
    // How the resultset is created.

    if (name.empty())
      throw Exception::argument_error("The schema name can not be empty.");
    else {
      std::string statement = sqlstring("create schema !", 0) << name;
      execute_sql(statement, shcore::Argument_list());

      (*_schemas)[name] = shcore::Value::wrap<ClassicSchema>(new ClassicSchema(shared_from_this(), name));
    }
  }
}


// Documentation of getDefaultSchema function
REGISTER_HELP(CLASSICSESSION_GETDEFAULTSCHEMA_BRIEF, "Retrieves the ClassicSchema configured as default for the session.");
REGISTER_HELP(CLASSICSESSION_GETDEFAULTSCHEMA_RETURNS, "@returns A ClassicSchema object or Null");
REGISTER_HELP(CLASSICSESSION_GETDEFAULTSCHEMA_DETAIL, "If the configured schema is not valid anymore Null wil be returned.");

/**
* $(CLASSICSESSION_GETDEFAULTSCHEMA_BRIEF)
*
* $(CLASSICSESSION_GETDEFAULTSCHEMA_RETURNS)
*
* $(CLASSICSESSION_GETDEFAULTSCHEMA_DETAIL)
*/
#if DOXYGEN_JS
ClassicSchema ClassicSession::getDefaultSchema() {}
#elif DOXYGEN_PY
ClassicSchema ClassicSession::get_default_schema() {}
#endif

// Documentation of getCurrentSchema function
REGISTER_HELP(CLASSICSESSION_GETCURRENTSCHEMA_BRIEF, "Retrieves the ClassicSchema that is active as current on the session.");
REGISTER_HELP(CLASSICSESSION_GETCURRENTSCHEMA_RETURNS, "@returns A ClassicSchema object or Null");
REGISTER_HELP(CLASSICSESSION_GETCURRENTSCHEMA_DETAIL, "The current schema is configured either throu setCurrentSchema(String name) or by using the USE statement.");

/**
* $(CLASSICSESSION_GETCURRENTSCHEMA_BRIEF)
*
* $(CLASSICSESSION_GETCURRENTSCHEMA_RETURNS)
*
* $(CLASSICSESSION_GETCURRENTSCHEMA_BRIEF)
*/
#if DOXYGEN_JS
ClassicSchema ClassicSession::getCurrentSchema() {}
#elif DOXYGEN_PY
ClassicSchema ClassicSession::get_current_schema() {}
#endif

// Documentation of getCurrentSchema function
REGISTER_HELP(CLASSICSESSION_GETURI_BRIEF, "Returns the connection string passed to connect() method.");
REGISTER_HELP(CLASSICSESSION_GETURI_RETURNS, "@returns A string representation of the connection data in URI format (excluding the password or the database).");

/**
* $(CLASSICSESSION_GETURI_BRIEF)
*
* $(CLASSICSESSION_GETURI_RETURNS)
*/
#if DOXYGEN_JS
String ClassicSession::getUri() {}
#elif DOXYGEN_PY
str ClassicSession::get_uri() {}
#endif

Value ClassicSession::get_member(const std::string &prop) const {
  // Retrieves the member first from the parent
  Value ret_val;

  if (prop == "uri")
    ret_val = shcore::Value(_uri);
  else if (prop == "defaultSchema") {
    if (!_default_schema.empty()){
      ret_val = shcore::Value(get_schema(_default_schema));
    } else
      ret_val = Value::Null();
  }
  else if (prop == "currentSchema") {
    ClassicSession *session = const_cast<ClassicSession *>(this);
    std::string name = session->_retrieve_current_schema();

    if (!name.empty()) {
      ret_val = shcore::Value(get_schema(name));
    } else
      ret_val = Value::Null();
  } else
    ret_val = ShellBaseSession::get_member(prop);

  return ret_val;
}

std::string ClassicSession::_retrieve_current_schema() {
  std::string name;

  if (_conn) {
    shcore::Argument_list query;
    query.push_back(Value("select schema()"));

    Value res = run_sql(query);

    std::shared_ptr<ClassicResult> rset = res.as_object<ClassicResult>();
    Value next_row = rset->fetch_one(shcore::Argument_list());

    if (next_row) {
      std::shared_ptr<mysqlsh::Row> row = next_row.as_object<mysqlsh::Row>();
      shcore::Value schema = row->get_member(0);

      if (schema)
        name = schema.as_string();
    }
  }

  return name;
}

void ClassicSession::_remove_schema(const std::string& name) {
  if (_schemas->find(name) != _schemas->end())
    _schemas->erase(name);
}

// Documentation of getSchema function
REGISTER_HELP(CLASSICSESSION_GETSCHEMA_BRIEF, "Retrieves a ClassicSchema object from the current session through it's name.");
REGISTER_HELP(CLASSICSESSION_GETSCHEMA_PARAM, "@param name The name of the ClassicSchema object to be retrieved.");
REGISTER_HELP(CLASSICSESSION_GETSCHEMA_RETURNS, "@returns The ClassicSchema object with the given name.");
REGISTER_HELP(CLASSICSESSION_GETSCHEMA_EXCEPTION, "@exception An exception is thrown if the given name is not a valid schema on the Session.");

//! $(CLASSICSESSION_GETSCHEMA_BRIEF)
#if DOXYGEN_CPP
//! \param args should contain the name of the ClassicSchema object to be retrieved.
#else
//! $(CLASSICSESSION_GETSCHEMA_PARAM)
#endif
/**
* $(CLASSICSESSION_GETSCHEMA_RETURNS)
*
* $(CLASSICSESSION_GETSCHEMA_EXCEPTION)
*
* \sa ClassicSchema
*/
#if DOXYGEN_JS
ClassicSchema ClassicSession::getSchema(String name) {}
#elif DOXYGEN_PY
ClassicSchema ClassicSession::get_schema(str name) {}
#endif
shcore::Object_bridge_ref ClassicSession::get_schema(const std::string &name) const {
  auto ret_val = ShellBaseSession::get_schema(name);

  auto dbobject = std::dynamic_pointer_cast<DatabaseObject>(ret_val);
  dbobject->update_cache();

  return ret_val;
}

shcore::Value ClassicSession::_get_schema(const shcore::Argument_list &args) const {
  args.ensure_count(1, get_function_name("getSchema").c_str());
  shcore::Value ret_val;

  try {
    ret_val = shcore::Value(get_schema(args.string_at(0)));
  }
  CATCH_AND_TRANSLATE_FUNCTION_EXCEPTION(get_function_name("getSchema"));

  return ret_val;
}

// Documentation of getSchemas function
REGISTER_HELP(CLASSICSESSION_GETSCHEMAS_BRIEF, "Retrieves the Schemas available on the session.");
REGISTER_HELP(CLASSICSESSION_GETSCHEMAS_RETURNS, "@returns A List containing the ClassicSchema objects available on the session.");

/**
* $(CLASSICSESSION_GETSCHEMAS_BRIEF)
*
* $(CLASSICSESSION_GETSCHEMAS_RETURNS)
*/
#if DOXYGEN_JS
List ClassicSession::getSchemas() {}
#elif DOXYGEN_PY
list ClassicSession::get_schemas() {}
#endif
shcore::Value ClassicSession::get_schemas(const shcore::Argument_list &args) const {
  shcore::Value::Array_type_ref schemas(new shcore::Value::Array_type);

  if (_conn) {
    shcore::Argument_list query;
    query.push_back(Value("show databases;"));

    Value res = run_sql(query);

    shcore::Argument_list args;
    std::shared_ptr<ClassicResult> rset = res.as_object<ClassicResult>();
    Value next_row = rset->fetch_one(args);
    std::shared_ptr<mysqlsh::Row> row;

    while (next_row) {
      row = next_row.as_object<mysqlsh::Row>();
      shcore::Value schema = row->get_member("Database");
      if (schema) {
        update_schema_cache(schema.as_string(), true);

        schemas->push_back((*_schemas)[schema.as_string()]);
      }

      next_row = rset->fetch_one(args);
    }
  }

  return shcore::Value(schemas);
}

// Documentation of setCurrentSchema function
REGISTER_HELP(CLASSICSESSION_SETCURRENTSCHEMA_BRIEF, "Sets the selected schema for this session's connection.");
REGISTER_HELP(CLASSICSESSION_SETCURRENTSCHEMA_RETURNS, "@returns The new schema.");

/**
* $(CLASSICSESSION_SETCURRENTSCHEMA_BRIEF)
*
* $(CLASSICSESSION_SETCURRENTSCHEMA_RETURNS)
*/
#if DOXYGEN_JS
ClassicSchema ClassicSession::setCurrentSchema(String schema) {}
#elif DOXYGEN_PY
ClassicSchema ClassicSession::set_current_schema(str schema) {}
#endif
void ClassicSession::set_current_schema(const std::string &name) {
  shcore::Argument_list query;
  query.push_back(Value(sqlstring("use !", 0) << name));

  run_sql(query);
}

shcore::Value ClassicSession::_set_current_schema(const shcore::Argument_list &args) {
  args.ensure_count(1, get_function_name("setCurrentSchema").c_str());

  if (_conn) {
    std::string name = args[0].as_string();

    set_current_schema(name);
  } else
    throw Exception::runtime_error("ClassicSession not connected");

  return get_member("currentSchema");
}

std::shared_ptr<shcore::Object_bridge> ClassicSession::create(const shcore::Argument_list &args) {
  std::shared_ptr<ClassicSession> session(new ClassicSession());

  session->connect(args);

  shcore::ShellNotifications::get()->notify("SN_SESSION_CONNECTED", session);

  return std::dynamic_pointer_cast<shcore::Object_bridge>(session);
}

// Documentation of dropSchema function
REGISTER_HELP(CLASSICSESSION_DROPSCHEMA_BRIEF, "Drops the schema with the specified name.");
REGISTER_HELP(CLASSICSESSION_DROPSCHEMA_RETURNS, "@returns A ClassicResult object if succeeded.");
REGISTER_HELP(CLASSICSESSION_DROPSCHEMA_EXCEPTION, "@exception An error is raised if the schema did not exist.");

/**
* $(CLASSICSESSION_DROPSCHEMA_BRIEF)
*
* $(CLASSICSESSION_DROPSCHEMA_RETURNS)
*
* $(CLASSICSESSION_DROPSCHEMA_EXCEPTION)
*/
#if DOXYGEN_JS
ClassicResult ClassicSession::dropSchema(String name) {}
#elif DOXYGEN_PY
ClassicResult ClassicSession::drop_schema(str name) {}
#endif
void ClassicSession::drop_schema(const std::string &name) {
  execute_sql(sqlstring("drop schema !", 0) << name, shcore::Argument_list());

  _remove_schema(name);
}

shcore::Value ClassicSession::_drop_schema(const shcore::Argument_list &args) {
  std::string function = get_function_name("dropSchema");

  args.ensure_count(1, function.c_str());

  try {
    drop_schema(args[0].as_string());
  }
  CATCH_AND_TRANSLATE_FUNCTION_EXCEPTION(function);


  return shcore::Value();
}

// Documentation of dropTable function
REGISTER_HELP(CLASSICSESSION_DROPTABLE_BRIEF, "Drops a table from the specified schema.");
REGISTER_HELP(CLASSICSESSION_DROPTABLE_RETURNS, "@returns A ClassicResult object if succeeded.");
REGISTER_HELP(CLASSICSESSION_DROPTABLE_EXCEPTION, "@exception An error is raised if the table did not exist.");

#if DOXYGEN_CPP
/**
 * Drops a table or a view from a specific ClassicSchema.
 * \param args contains the identification data for the object to be deleted.
 * \param type indicates the object type to be deleted
 *
 * args must contain two string entries: schema and table/view name.
 *
 * type must be either "Table" or "View"
 */
#else
/**
* $(CLASSICSESSION_DROPTABLE_BRIEF)
*
* $(CLASSICSESSION_DROPTABLE_RETURNS)
*
* $(CLASSICSESSION_DROPTABLE_EXCEPTION)
*/
#if DOXYGEN_JS
ClassicResult ClassicSession::dropTable(String schema, String name) {}
#elif DOXYGEN_PY
ClassicResult ClassicSession::drop_table(str schema, str name) {}
#endif

// Documentation of dropView function
REGISTER_HELP(CLASSICSESSION_DROPVIEW_BRIEF, "Drops a view from the specified schema.");
REGISTER_HELP(CLASSICSESSION_DROPVIEW_RETURNS, "@returns A ClassicResult object if succeeded.");
REGISTER_HELP(CLASSICSESSION_DROPVIEW_EXCEPTION, "@exception An error is raised if the view did not exist.");

/**
* $(CLASSICSESSION_DROPVIEW_BRIEF)
*
* $(CLASSICSESSION_DROPVIEW_RETURNS)
*
* $(CLASSICSESSION_DROPVIEW_EXCEPTION)
*/
#if DOXYGEN_JS
ClassicResult ClassicSession::dropView(String schema, String name) {}
#elif DOXYGEN_PY
ClassicResult ClassicSession::drop_view(str schema, str name) {}
#endif
#endif
shcore::Value ClassicSession::drop_schema_object(const shcore::Argument_list &args, const std::string& type) {
  std::string function = get_function_name("drop" + type);

  args.ensure_count(2, function.c_str());

  if (args[0].type != shcore::String)
    throw shcore::Exception::argument_error(function + ": Argument #1 is expected to be a string");

  if (args[1].type != shcore::String)
    throw shcore::Exception::argument_error(function + ": Argument #2 is expected to be a string");

  std::string schema = args[0].as_string();
  std::string name = args[1].as_string();

  std::string statement;
  if (type == "Table")
    statement = "drop table !.!";
  else
    statement = "drop view !.!";

  statement = sqlstring(statement.c_str(), 0) << schema << name;

  Value ret_val = execute_sql(statement, shcore::Argument_list());

  if (_schemas->count(schema)) {
    std::shared_ptr<ClassicSchema> schema_obj = std::static_pointer_cast<ClassicSchema>((*_schemas)[schema].as_object());
    if (schema_obj)
      schema_obj->_remove_object(name, type);
  }

  return ret_val;
}

/*
* This function verifies if the given object exist in the database, works for schemas, tables and views.
* The check for tables and views is done is done based on the type.
* If type is not specified and an object with the name is found, the type will be returned.
*/

std::string ClassicSession::db_object_exists(std::string &type, const std::string &name, const std::string& owner) const {
  std::string statement;
  std::string ret_val;

  if (type == "Schema") {
    statement = sqlstring("show databases like ?", 0) << name;
    auto val_result = execute_sql(statement, shcore::Argument_list());
    auto result = val_result.as_object<ClassicResult>();
    auto val_row = result->fetch_one(shcore::Argument_list());

    if (val_row) {
      auto row = val_row.as_object<mysqlsh::Row>();
      if (row)
        ret_val = row->get_member(0).as_string();
    }
  } else {
    statement = sqlstring("show full tables from ! like ?", 0) << owner << name;
    auto val_result = execute_sql(statement, shcore::Argument_list());
    auto result = val_result.as_object<ClassicResult>();
    auto val_row = result->fetch_one(shcore::Argument_list());

    if (val_row) {
      auto row = val_row.as_object<mysqlsh::Row>();

      if (row) {
        std::string db_type = row->get_member(1).as_string();

        if (type == "Table" && (db_type == "BASE TABLE" || db_type == "LOCAL TEMPORARY"))
          ret_val = row->get_member(0).as_string();
        else if (type == "View" && (db_type == "VIEW" || db_type == "SYSTEM VIEW"))
          ret_val = row->get_member(0).as_string();
        else if (type.empty()) {
          ret_val = row->get_member(0).as_string();
          type = db_type;
        }
      }
    }
  }

  return ret_val;
}

// Documentation of startTransaction function
REGISTER_HELP(CLASSICSESSION_STARTTRANSACTION_BRIEF, "Starts a transaction context on the server.");
REGISTER_HELP(CLASSICSESSION_STARTTRANSACTION_RETURNS, "@returns A ClassicResult object.");
REGISTER_HELP(CLASSICSESSION_STARTTRANSACTION_DETAIL, "Calling this function will turn off the autocommit mode on the server.");
REGISTER_HELP(CLASSICSESSION_STARTTRANSACTION_DETAIL1, "All the operations executed after calling this function will take place only when commit() is called.");
REGISTER_HELP(CLASSICSESSION_STARTTRANSACTION_DETAIL2, "All the operations executed after calling this function, will be discarded is rollback() is called.");
REGISTER_HELP(CLASSICSESSION_STARTTRANSACTION_DETAIL3, "When commit() or rollback() are called, the server autocommit mode will return back to it's state before calling startTransaction().");

/**
* $(CLASSICSESSION_STARTTRANSACTION_BRIEF)
*
* $(CLASSICSESSION_STARTTRANSACTION_RETURNS)
*
* $(CLASSICSESSION_STARTTRANSACTION_DETAIL)
*
* $(CLASSICSESSION_STARTTRANSACTION_DETAIL1)
*
* $(CLASSICSESSION_STARTTRANSACTION_DETAIL2)
*
* $(CLASSICSESSION_STARTTRANSACTION_DETAIL3)
*/
#if DOXYGEN_JS
ClassicResult ClassicSession::startTransaction() {}
#elif DOXYGEN_PY
ClassicResult ClassicSession::start_transaction() {}
#endif
shcore::Value ClassicSession::_start_transaction(const shcore::Argument_list &args) {
  args.ensure_count(0, get_function_name("startTransaction").c_str());

  return execute_sql("start transaction", shcore::Argument_list());
}

// Documentation of commit function
REGISTER_HELP(CLASSICSESSION_COMMIT_BRIEF, "Commits all the operations executed after a call to startTransaction().");
REGISTER_HELP(CLASSICSESSION_COMMIT_RETURNS, "@returns A ClassicResult object.");
REGISTER_HELP(CLASSICSESSION_COMMIT_DETAIL, "All the operations executed after calling startTransaction() will take place when this function is called.");
REGISTER_HELP(CLASSICSESSION_COMMIT_DETAIL1, "The server autocommit mode will return back to it's state before calling startTransaction().");

/**
* $(CLASSICSESSION_COMMIT_BRIEF)
*
* $(CLASSICSESSION_COMMIT_RETURNS)
*
* $(CLASSICSESSION_COMMIT_DETAIL)
*
* $(CLASSICSESSION_COMMIT_DETAIL1)
*/
#if DOXYGEN_JS
ClassicResult ClassicSession::commit() {}
#elif DOXYGEN_PY
ClassicResult ClassicSession::commit() {}
#endif
shcore::Value ClassicSession::_commit(const shcore::Argument_list &args) {
  args.ensure_count(0, get_function_name("commit").c_str());

  return execute_sql("commit", shcore::Argument_list());
}

// Documentation of rollback function
REGISTER_HELP(CLASSICSESSION_ROLLBACK_BRIEF, "Discards all the operations executed after a call to startTransaction().");
REGISTER_HELP(CLASSICSESSION_ROLLBACK_RETURNS, "@returns A ClassicResult object.");
REGISTER_HELP(CLASSICSESSION_ROLLBACK_DETAIL, "All the operations executed after calling startTransaction() will be discarded when this function is called.");
REGISTER_HELP(CLASSICSESSION_ROLLBACK_DETAIL1, "The server autocommit mode will return back to it's state before calling startTransaction().");

/**
* $(CLASSICSESSION_ROLLBACK_BRIEF)
*
* $(CLASSICSESSION_ROLLBACK_RETURNS)
*
* $(CLASSICSESSION_ROLLBACK_DETAIL)
*
* $(CLASSICSESSION_ROLLBACK_DETAIL1)
*/
#if DOXYGEN_JS
ClassicResult ClassicSession::rollback() {}
#elif DOXYGEN_PY
ClassicResult ClassicSession::rollback() {}
#endif
shcore::Value ClassicSession::_rollback(const shcore::Argument_list &args) {
  args.ensure_count(0, get_function_name("rollback").c_str());

  return execute_sql("rollback", shcore::Argument_list());
}

shcore::Value::Map_type_ref ClassicSession::get_status() {
  shcore::Value::Map_type_ref status(new shcore::Value::Map_type);

  try {
    auto val_result = execute_sql("select DATABASE(), USER() limit 1", shcore::Argument_list());
    auto result = val_result.as_object<ClassicResult>();
    auto val_row = result->fetch_one(shcore::Argument_list());
    if (val_row) {
      auto row = val_row.as_object<mysqlsh::Row>();

      if (row) {
        (*status)["SESSION_TYPE"] = shcore::Value("Classic");
        (*status)["DEFAULT_SCHEMA"] = shcore::Value(_default_schema);

        std::string current_schema = row->get_member(0).descr(true);
        if (current_schema == "null")
          current_schema = "";

        (*status)["CURRENT_SCHEMA"] = shcore::Value(current_schema);
        (*status)["CURRENT_USER"] = row->get_member(1);
        (*status)["CONNECTION_ID"] = shcore::Value(uint64_t(_conn->get_thread_id()));
        (*status)["SSL_CIPHER"] = shcore::Value(_conn->get_ssl_cipher());
        //(*status)["SKIP_UPDATES"] = shcore::Value(???);
        //(*status)["DELIMITER"] = shcore::Value(???);

        (*status)["SERVER_INFO"] = shcore::Value(_conn->get_server_info());

        (*status)["PROTOCOL_VERSION"] = shcore::Value(uint64_t(_conn->get_protocol_info()));
        (*status)["CONNECTION"] = shcore::Value(_conn->get_connection_info());
        //(*status)["INSERT_ID"] = shcore::Value(???);
      }
    }

    val_result = execute_sql("select @@character_set_client, @@character_set_connection, @@character_set_server, @@character_set_database, @@version_comment limit 1", shcore::Argument_list());
    result = val_result.as_object<ClassicResult>();
    val_row = result->fetch_one(shcore::Argument_list());

    if (val_row) {
      auto row = val_row.as_object<mysqlsh::Row>();

      if (row) {
        (*status)["CLIENT_CHARSET"] = row->get_member(0);
        (*status)["CONNECTION_CHARSET"] = row->get_member(1);
        (*status)["SERVER_CHARSET"] = row->get_member(2);
        (*status)["SCHEMA_CHARSET"] = row->get_member(3);
        (*status)["SERVER_VERSION"] = row->get_member(4);

        (*status)["SERVER_STATS"] = shcore::Value(_conn->get_stats());

        // TODO: Review retrieval from charset_info, mysql connection

        // TODO: Embedded library stuff
        //(*status)["TCP_PORT"] = row->get_value(1);
        //(*status)["UNIX_SOCKET"] = row->get_value(2);
        //(*status)["PROTOCOL_COMPRESSED"] = row->get_value(3);

        // STATUS

        // SAFE UPDATES
      }
    }
  } catch (shcore::Exception& e) {
    (*status)["STATUS_ERROR"] = shcore::Value(e.format());
  }

<<<<<<< HEAD
  return std::move(status);
}

void ClassicSession::start_transaction() {
  if (_tx_deep == 0)
    execute_sql("start transaction", shcore::Argument_list());

  _tx_deep++;
}

void ClassicSession::commit() {
  _tx_deep--;

  assert(_tx_deep >= 0);

  if (_tx_deep == 0)
    execute_sql("commit", shcore::Argument_list());
}

void ClassicSession::rollback() {
  _tx_deep--;

  assert(_tx_deep >= 0);

  if (_tx_deep == 0)
    execute_sql("rollback", shcore::Argument_list());
=======
  return shcore::Value(status);
}


std::string ClassicSession::query_one_string(const std::string &query) {
  shcore::Value val_result = execute_sql(query, shcore::Argument_list());
  auto result = val_result.as_object<mysql::ClassicResult>();
  shcore::Value val_row = result->fetch_one(shcore::Argument_list());
  if (val_row) {
    auto row = val_row.as_object<mysqlsh::Row>();
    if (row) {
      return row->get_member(0).as_string();
    }
  }
  return "";
>>>>>>> ca6ce95f
}<|MERGE_RESOLUTION|>--- conflicted
+++ resolved
@@ -845,7 +845,6 @@
     (*status)["STATUS_ERROR"] = shcore::Value(e.format());
   }
 
-<<<<<<< HEAD
   return std::move(status);
 }
 
@@ -872,8 +871,6 @@
 
   if (_tx_deep == 0)
     execute_sql("rollback", shcore::Argument_list());
-=======
-  return shcore::Value(status);
 }
 
 
@@ -888,5 +885,4 @@
     }
   }
   return "";
->>>>>>> ca6ce95f
 }