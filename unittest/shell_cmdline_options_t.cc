--- conflicted
+++ resolved
@@ -149,7 +149,9 @@
     std::string arg;
     arg.append("--").append(option).append("=").append(value);
     SCOPED_TRACE("TESTING: " + arg);
-    const char *argv[] = {"ut", arg.c_str(), NULL};
+    char *argv[] = {const_cast<char *>("ut"),
+                    const_cast<char *>(arg.c_str()),
+                    NULL};
     Shell_command_line_options cmd_options(2, argv);
     mysqlsh::Shell_options options = cmd_options.get_options();
     EXPECT_EQ(0, options.exit_code);
@@ -184,7 +186,10 @@
     std::string arg;
     arg.append("--").append(option);
     SCOPED_TRACE("TESTING: " + arg + " " + value);
-    const char *argv[] = {"ut", arg.c_str(), value.c_str(), NULL};
+    char *argv[] = {const_cast<char *>("ut"),
+                    const_cast<char *>(arg.c_str()),
+                    const_cast<char *>(value.c_str()),
+                    NULL};
     Shell_command_line_options cmd_options(3, argv);
     mysqlsh::Shell_options options = cmd_options.get_options();
     EXPECT_EQ(0, options.exit_code);
@@ -220,7 +225,9 @@
     std::string arg;
     arg.append("-").append(soption).append(value);
     SCOPED_TRACE("TESTING: " + arg);
-    const char *argv[] = {"ut", arg.c_str(), NULL};
+    char *argv[] = {const_cast<char *>("ut"),
+                    const_cast<char *>(arg.c_str()),
+                    NULL};
     Shell_command_line_options cmd_options(2, argv);
     mysqlsh::Shell_options options = cmd_options.get_options();
     EXPECT_EQ(0, options.exit_code);
@@ -256,7 +263,10 @@
     std::string arg;
     arg.append("-").append(soption);
     SCOPED_TRACE("TESTING: " + arg + " " + value);
-    const char *argv[] = {"ut", arg.c_str(), value.c_str(), NULL};
+    char *argv[] = {const_cast<char *>("ut"),
+                    const_cast<char *>(arg.c_str()),
+                    const_cast<char *>(value.c_str()),
+                    NULL};
     Shell_command_line_options cmd_options(3, argv);
     mysqlsh::Shell_options options = cmd_options.get_options();
     EXPECT_EQ(0, options.exit_code);
@@ -290,7 +300,9 @@
     std::string arg;
     arg.append("--").append(option);
     SCOPED_TRACE("TESTING: " + arg);
-    const char *argv[] = {"ut", arg.c_str(), NULL};
+    char *argv[] = {const_cast<char *>("ut"),
+                    const_cast<char *>(arg.c_str()),
+                    NULL};
     Shell_command_line_options cmd_options(2, argv);
     mysqlsh::Shell_options options = cmd_options.get_options();
 
@@ -328,7 +340,9 @@
     std::string arg;
     arg.append("--").append(option).append("=");
     SCOPED_TRACE("TESTING: " + arg);
-    const char *argv[] = {("ut"), (arg.c_str()), NULL};
+    char *argv[] = {const_cast<char *>("ut"),
+                    const_cast<char *>(arg.c_str()),
+                    NULL};
     Shell_command_line_options options(2, argv);
 
     if (valid) {
@@ -346,8 +360,9 @@
   }
 
   void test_deprecated_ssl(const std::string &scope,
-                           std::vector<const char *> *args,
-                           const std::string &error, int expected_exit_code,
+                           std::vector<char *> *args,
+                           const std::string &error,
+                           int expected_exit_code,
                            mysqlshdk::db::Ssl_mode mode) {
     // Redirect cerr.
     std::streambuf *backup = std::cerr.rdbuf();
@@ -411,7 +426,9 @@
     // Tests --option or -o
 
     SCOPED_TRACE("TESTING: " + option);
-    const char *argv[] = {("ut"), (option.c_str()), NULL};
+    char *argv[] = {const_cast<char *>("ut"),
+                    const_cast<char *>(option.c_str()),
+                    NULL};
     Shell_command_line_options cmd_options(2, argv);
     mysqlsh::Shell_options options = cmd_options.get_options();
 
@@ -434,8 +451,10 @@
 
     {
       SCOPED_TRACE("TESTING: " + firstArg + " " + secondArg);
-      const char *argv[] = {("ut"), (firstArg.c_str()), (secondArg.c_str()),
-                            NULL};
+      char *argv[] = {const_cast<char *>("ut"),
+                      const_cast<char *>(firstArg.c_str()),
+                      const_cast<char *>(secondArg.c_str()),
+                      NULL};
       Shell_command_line_options options(3, argv);
 
       EXPECT_EQ(ret_code, options->exit_code);
@@ -460,7 +479,7 @@
   }
 
   void test_conflicting_options(std::string context, size_t argc,
-                                const char *argv[], std::string error) {
+                                char *argv[], std::string error) {
     std::streambuf *backup = std::cerr.rdbuf();
     std::ostringstream cerr;
     std::cerr.rdbuf(cerr.rdbuf());
@@ -480,11 +499,7 @@
 
 TEST_F(Shell_cmdline_options, default_values) {
   int argc = 0;
-<<<<<<< HEAD
-  const char **argv = NULL;
-=======
   char **argv = nullptr;
->>>>>>> e6c2e772
 
   Shell_command_line_options cmd_options(argc, argv);
   mysqlsh::Shell_options options = cmd_options.get_options();
@@ -666,7 +681,6 @@
 }
 
 TEST_F(Shell_cmdline_options, test_deprecated_arguments) {
-
   // Redirect cerr.
   std::streambuf* backup = std::cerr.rdbuf();
   std::ostringstream cerr;
@@ -677,8 +691,9 @@
   firstArg = "root@localhost:3301";
   secondArg = "--node";
 
-  const char *argv[] {("ut"),
-                (firstArg.c_str()), (secondArg.c_str()), NULL};
+  char *argv[] = {const_cast<char *>("ut"),
+                  const_cast<char *>(firstArg.c_str()),
+                  const_cast<char *>(secondArg.c_str()), NULL};
   Shell_command_line_options cmd_options(3, argv);
   mysqlsh::Shell_options options = cmd_options.get_options();
 
@@ -694,8 +709,10 @@
   cerr.str("");
   cerr.clear();
 
-  const char *argv2[] {("ut"),
-                (firstArg.c_str()), (secondArg.c_str()), NULL};
+  char *argv2[] = {const_cast<char *>("ut"),
+                   const_cast<char *>(firstArg.c_str()),
+                   const_cast<char *>(secondArg.c_str()),
+                   NULL};
   Shell_command_line_options cmd_options2(3, argv2);
   options = cmd_options2.get_options();
 
@@ -720,7 +737,9 @@
     SCOPED_TRACE("TESTING: uri as positional argument.");
     firstArg = "root@localhost:3301";
 
-    const char *argv[]{("ut"), (firstArg.c_str()), NULL};
+    char *argv[] = {const_cast<char *>("ut"),
+                    const_cast<char *>(firstArg.c_str()),
+                    NULL};
     Shell_command_line_options cmd_options(2, argv);
     mysqlsh::Shell_options options = cmd_options.get_options();
 
@@ -736,7 +755,10 @@
     firstArg = "root@localhost:3301";
     secondArg = "--uri=user2:pass@localhost";
 
-    const char *argv2[]{("ut"), (firstArg.c_str()), (secondArg.c_str()), NULL};
+    char *argv2[] = {const_cast<char *>("ut"),
+                     const_cast<char *>(firstArg.c_str()),
+                     const_cast<char *>(secondArg.c_str()),
+                     NULL};
     Shell_command_line_options cmd_options(3, argv2);
     mysqlsh::Shell_options options = cmd_options.get_options();
 
@@ -751,7 +773,9 @@
     firstArg = "--uri=user2@localhost";
     secondArg = "root:pass@localhost:3301";
 
-    const char *argv3[]{("ut"), (firstArg.c_str()), (secondArg.c_str()), NULL};
+    char *argv3[] = {const_cast<char *>("ut"),
+                     const_cast<char *>(firstArg.c_str()),
+                     const_cast<char *>(secondArg.c_str()), NULL};
 
     Shell_command_line_options cmd_options(3, argv3);
     mysqlsh::Shell_options options = cmd_options.get_options();
@@ -766,7 +790,9 @@
     SCOPED_TRACE("TESTING: invalid uri as positional argument");
     firstArg = "not:valid_uri";
 
-    const char *argv4[]{("ut"), (firstArg.c_str()), NULL};
+    char *argv4[] = {const_cast<char *>("ut"),
+                     const_cast<char *>(firstArg.c_str()),
+                     NULL};
 
     Shell_command_line_options cmd_options(2, argv4);
     mysqlsh::Shell_options options = cmd_options.get_options();
@@ -855,17 +881,10 @@
     auto error =
         "The given URI conflicts with the --mysql session type option.\n";
 
-<<<<<<< HEAD
-    const char *argv0[] = {
-        "ut",
-        "--mysql",
-        "--uri=mysqlx://root@localhost",
-=======
     char *argv0[] = {
         const_cast<char *>("ut"),
-        const_cast<char *>("--classic"),
+        const_cast<char *>("--mysql"),
         const_cast<char *>("--uri=mysqlx://root@localhost"),
->>>>>>> e6c2e772
         NULL
       };
 
@@ -875,18 +894,12 @@
   {
     auto error =
         "The given URI conflicts with the --sqlc session type option.\n";
-
-<<<<<<< HEAD
-    const char *argv0[] = {"ut", "--sqlc", "--uri=mysqlx://root@localhost",
-                           NULL};
-=======
     char *argv0[] = {
         const_cast<char *>("ut"),
         const_cast<char *>("--sqlc"),
         const_cast<char *>("--uri=mysqlx://root@localhost"),
         NULL
       };
->>>>>>> e6c2e772
 
     test_conflicting_options("--mysql --uri", 3, argv0, error);
   }
@@ -895,17 +908,10 @@
     auto error =
         "The given URI conflicts with the --mysqlx session type option.\n";
 
-<<<<<<< HEAD
-    const char *argv1[] = {
-        "ut",
-        "--mysqlx",
-        "--uri=mysql://root@localhost",
-=======
     char *argv1[] = {
         const_cast<char *>("ut"),
-        const_cast<char *>("--node"),
+        const_cast<char *>("--mysqlx"),
         const_cast<char *>("--uri=mysql://root@localhost"),
->>>>>>> e6c2e772
         NULL
       };
 
@@ -916,17 +922,10 @@
     auto error =
         "The given URI conflicts with the --sqlx session type option.\n";
 
-<<<<<<< HEAD
-    const char *argv1[] = {
-        "ut",
-        "--sqlx",
-        "--uri=mysql://root@localhost",
-=======
     char *argv1[] = {
         const_cast<char *>("ut"),
-        const_cast<char *>("--sqln"),
+        const_cast<char *>("--sqlx"),
         const_cast<char *>("--uri=mysql://root@localhost"),
->>>>>>> e6c2e772
         NULL
       };
 
@@ -939,17 +938,12 @@
       "Conflicting options: provided user name differs from the "
       "user in the URI.\n";
 
-<<<<<<< HEAD
-  const char *argv0[] = {"ut", "--user=guest", "--uri=mysqlx://root@localhost",
-                         NULL};
-=======
   char *argv0[] = {
       const_cast<char *>("ut"),
       const_cast<char *>("--user=guest"),
       const_cast<char *>("--uri=mysqlx://root@localhost"),
       NULL
     };
->>>>>>> e6c2e772
 
   test_conflicting_options("--user --uri", 3, argv0, error);
 }
@@ -961,16 +955,12 @@
 
   char pwd[] = {"--password=example"};
   char uri[] = {"--uri=mysqlx://root:password@localhost"};
-<<<<<<< HEAD
-  const char *argv0[] = {"ut", pwd, uri, NULL};
-=======
   char *argv0[] = {
       const_cast<char *>("ut"),
       pwd,
       uri,
       NULL
     };
->>>>>>> e6c2e772
 
   test_conflicting_options("--password --uri", 3, argv0, error);
 }
@@ -981,32 +971,20 @@
       "host in the URI.\n";
 
   char uri[] = "--uri=mysqlx://root:password@localhost";
-<<<<<<< HEAD
-  const char *argv0[] = {"ut", "--host=127.0.0.1", uri, NULL};
-=======
   char *argv0[] = {
       const_cast<char *>("ut"),
       const_cast<char *>("--host=127.0.0.1"),
       uri,
       NULL
     };
->>>>>>> e6c2e772
 
   test_conflicting_options("--host --uri", 3, argv0, error);
 }
 
 TEST_F(Shell_cmdline_options, conflicts_host_socket) {
-<<<<<<< HEAD
   auto error =
       "Conflicting options: socket can not be used if host is "
       "not 'localhost'.\n";
-
-  const char *argv0[] = {"ut", "--uri=root@127.0.0.1",
-                         "--socket=/some/socket/path", NULL};
-  test_conflicting_options("--uri --socket", 3, argv0, error);
-=======
-  auto error =  "Conflicting options: socket can not be used if host is "
-                "not 'localhost'.\n";
 
   char *argv0[] = {
       const_cast<char *>("ut"),
@@ -1023,11 +1001,6 @@
       NULL
     };
   test_conflicting_options("--host --socket", 3, argv1, error);
->>>>>>> e6c2e772
-
-  const char *argv1[] = {"ut", "--host=127.0.0.1", "--socket=/some/socket/path",
-                         NULL};
-  test_conflicting_options("--host --socket", 3, argv1, error);
 }
 
 TEST_F(Shell_cmdline_options, conflicts_port) {
@@ -1036,17 +1009,12 @@
       "port in the URI.\n";
 
   char uri[] = {"--uri=mysqlx://root:password@localhost:3307"};
-<<<<<<< HEAD
-  const char *argv0[] = {"ut", "--port=3306", uri, NULL};
-=======
   char *argv0[] = {
       const_cast<char *>("ut"),
       const_cast<char *>("--port=3306"),
       uri,
       NULL
     };
->>>>>>> e6c2e772
-
   test_conflicting_options("--port --uri", 3, argv0, error);
 }
 
@@ -1055,17 +1023,12 @@
       "Conflicting options: provided socket differs from the "
       "socket in the URI.\n";
 
-<<<<<<< HEAD
-  const char *argv0[] = {"ut", "--socket=/path/to/socket",
-                         "--uri=mysqlx://root@/socket", NULL};
-=======
   char *argv0[] = {
       const_cast<char *>("ut"),
       const_cast<char *>("--socket=/path/to/socket"),
       const_cast<char *>("--uri=mysqlx://root@/socket"),
       NULL
     };
->>>>>>> e6c2e772
 
   test_conflicting_options("--socket --uri", 3, argv0, error);
 }
@@ -1075,17 +1038,12 @@
       "Conflicting options: port and socket can not be used "
       "together.\n";
 
-<<<<<<< HEAD
-  const char *argv0[] = {"ut", "--port=3307", "--socket=/some/weird/path",
-                         NULL};
-=======
   char *argv0[] = {
       const_cast<char *>("ut"),
       const_cast<char *>("--port=3307"),
       const_cast<char *>("--socket=/some/weird/path"),
       NULL
     };
->>>>>>> e6c2e772
 
   test_conflicting_options("--port --socket", 3, argv0, error0);
 
@@ -1093,16 +1051,12 @@
       "Conflicting options: port can not be used if the URI "
       "contains a socket.\n";
 
-<<<<<<< HEAD
-  const char *argv1[] = {"ut", "--uri=root@/socket", "--port=3306", NULL};
-=======
   char *argv1[] = {
     const_cast<char *>("ut"),
     const_cast<char *>("--uri=root@/socket"),
     const_cast<char *>("--port=3306"),
     NULL
   };
->>>>>>> e6c2e772
 
   test_conflicting_options("--uri --port", 3, argv1, error1);
 
@@ -1110,17 +1064,12 @@
       "Conflicting options: socket can not be used if the URI "
       "contains a port.\n";
 
-<<<<<<< HEAD
-  const char *argv2[] = {"ut", "--uri=root@localhost:3306",
-                         "--socket=/some/socket/path", NULL};
-=======
   char *argv2[] = {
       const_cast<char *>("ut"),
       const_cast<char *>("--uri=root@localhost:3306"),
       const_cast<char *>("--socket=/some/socket/path"),
       NULL
     };
->>>>>>> e6c2e772
 
   test_conflicting_options("--uri --socket", 3, argv2, error2);
 }
@@ -1135,9 +1084,9 @@
   SCOPED_TRACE("TESTING: user with password in uri");
   firstArg = "--uri=root:pass@localhost:3301";
 
-  char *argv[]{const_cast<char *>("ut"), const_cast<char *>(firstArg.c_str()),
+  char *argv[] {const_cast<char *>("ut"), const_cast<char *>(firstArg.c_str()),
                NULL};
-  Shell_command_line_options cmd_options(2, const_cast<const char **>(argv));
+  Shell_command_line_options cmd_options(2, argv);
   mysqlsh::Shell_options options = cmd_options.get_options();
 
   EXPECT_EQ(0, options.exit_code);
@@ -1149,7 +1098,7 @@
 
   char *argv1[]{const_cast<char *>("ut"), const_cast<char *>(firstArg.c_str()),
                 NULL};
-  options = Shell_command_line_options(2, const_cast<const char **>(argv1)).get_options();
+  options = Shell_command_line_options(2, argv1).get_options();
 
   EXPECT_EQ(0, options.exit_code);
   EXPECT_STREQ(argv1[1], "--uri=r:@localhost:3301");
@@ -1160,7 +1109,7 @@
 
   char *argv2[]{const_cast<char *>("ut"), const_cast<char *>(firstArg.c_str()),
                 NULL};
-  options = Shell_command_line_options(2, const_cast<const char **>(argv2)).get_options();
+  options = Shell_command_line_options(2, argv2).get_options();
 
   EXPECT_EQ(0, options.exit_code);
   EXPECT_STREQ(argv2[1], "--uri=r:****@localhost:3301");
@@ -1171,7 +1120,7 @@
 
   char *argv3[]{const_cast<char *>("ut"), const_cast<char *>(firstArg.c_str()),
                 NULL};
-  options = Shell_command_line_options(2, const_cast<const char **>(argv3)).get_options();
+  options = Shell_command_line_options(2, argv3).get_options();
 
   EXPECT_EQ(0, options.exit_code);
   EXPECT_STREQ(argv3[1], "--uri=r:*@localhost:3301");
@@ -1182,7 +1131,7 @@
 
   char *argv4[]{const_cast<char *>("ut"), const_cast<char *>(firstArg.c_str()),
                 NULL};
-  options = Shell_command_line_options(2, const_cast<const char **>(argv4)).get_options();
+  options = Shell_command_line_options(2, argv4).get_options();
 
   EXPECT_EQ(0, options.exit_code);
   EXPECT_STREQ(argv4[1], "--uri=root:******@localhost:3301");
@@ -1193,7 +1142,7 @@
 
   char *argv5[]{const_cast<char *>("ut"), const_cast<char *>(firstArg.c_str()),
                 NULL};
-  options = Shell_command_line_options(2, const_cast<const char **>(argv5)).get_options();
+  options = Shell_command_line_options(2, argv5).get_options();
 
   EXPECT_EQ(0, options.exit_code);
   EXPECT_STREQ(argv5[1], "root:******@localhost:3301");
@@ -1207,91 +1156,56 @@
   std::string error =
       "The --ssl option has been deprecated, please use --ssl-mode instead.\n";
   {
-<<<<<<< HEAD
-    std::vector<const char *> options = {"ut", "--ssl", "something", NULL};
+    std::vector<char *> options = {
+      const_cast<char *>("ut"),
+      const_cast<char *>("--ssl"),
+      const_cast<char *>("something"),
+      NULL};
     test_deprecated_ssl("--ssl=something", &options, error, 1,
                         mysqlshdk::db::Ssl_mode::Preferred);
     // This last param is
     // ignored on this case
-=======
-    std::string error = "The --ssl option is deprecated, use --ssl-mode instead";
-    std::vector<char *> options = {
-      const_cast<char *>("ut"),
-      const_cast<char *>("--ssl"),
-      const_cast<char *>("something"),
-      NULL};
-    test_deprecated_ssl("--ssl=something", options, error, 1,
-                        shcore::SslMode::Preferred); // This last param is
-                                                     // ignored on this case
->>>>>>> e6c2e772
-  }
-  {
-<<<<<<< HEAD
-    std::vector<const char *> options = {"ut", "--ssl", NULL};
-    test_deprecated_ssl("--ssl", &options, error, 1,
-                        mysqlshdk::db::Ssl_mode::Required);
-  }
-  {
-    std::vector<const char *> options = {"ut", "--ssl=1", NULL};
-    test_deprecated_ssl("--ssl=1", &options, error, 1,
-                        mysqlshdk::db::Ssl_mode::Required);
-  }
-  {
-    std::vector<const char *> options = {"ut", "--ssl=yes", NULL};
-    test_deprecated_ssl("--ssl=yes", &options, error, 1,
-                        mysqlshdk::db::Ssl_mode::Required);
-=======
+  }
+  {
     std::vector<char *> options = {
       const_cast<char *>("ut"),
       const_cast<char *>("--ssl"),
       NULL};
-    test_deprecated_ssl("--ssl", options, wrequired, 0,
-                        shcore::SslMode::Required);
+    test_deprecated_ssl("--ssl", &options, error, 0,
+                        mysqlshdk::db::Ssl_mode::Required);
   }
   {
     std::vector<char *> options = {
       const_cast<char *>("ut"),
       const_cast<char *>("--ssl=1"),
       NULL};
-    test_deprecated_ssl("--ssl=1", options, wrequired, 0,
-                        shcore::SslMode::Required);
+    test_deprecated_ssl("--ssl=1", &options, error, 0,
+                        mysqlshdk::db::Ssl_mode::Required);
   }
   {
     std::vector<char *> options = {
       const_cast<char *>("ut"),
       const_cast<char *>("--ssl=yes"),
       NULL};
-    test_deprecated_ssl("--ssl=yes", options, wrequired, 0,
-                        shcore::SslMode::Required);
->>>>>>> e6c2e772
-  }
-
-  {
-<<<<<<< HEAD
-    std::vector<const char *> options = {"ut", "--ssl=0", NULL};
-    test_deprecated_ssl("--ssl=0", &options, error, 1,
-                        mysqlshdk::db::Ssl_mode::Disabled);
-  }
-  {
-    std::vector<const char *> options = {"ut", "--ssl=no", NULL};
-    test_deprecated_ssl("--ssl=no", &options, error, 1,
-                        mysqlshdk::db::Ssl_mode::Disabled);
-=======
+    test_deprecated_ssl("--ssl=yes", &options, error, 0,
+                        mysqlshdk::db::Ssl_mode::Required);
+  }
+
+  {
     std::vector<char *> options = {
       const_cast<char *>("ut"),
       const_cast<char *>("--ssl=0"),
       NULL};
-    test_deprecated_ssl("--ssl=0", options, wdisabled, 0,
-                        shcore::SslMode::Disabled);
+    test_deprecated_ssl("--ssl=0", &options, error, 0,
+                        mysqlshdk::db::Ssl_mode::Disabled);
   }
   {
     std::vector<char *> options = {
       const_cast<char *>("ut"),
       const_cast<char *>("--ssl=no"),
       NULL};
-    test_deprecated_ssl("--ssl=no", options, wdisabled, 0,
-                        shcore::SslMode::Disabled);
->>>>>>> e6c2e772
-  }
-}
-}+    test_deprecated_ssl("--ssl=no", &options, error, 0,
+                        mysqlshdk::db::Ssl_mode::Disabled);
+  }
+}
+}  // namespace shcore