--- conflicted
+++ resolved
@@ -95,13 +95,10 @@
           std::vector < ::mysqlx::TableValue > values;
           path = "FieldsAndValues";
           sh_columns_and_values = args[0].as_map();
-          shcore::Value::Map_type::iterator index, end = sh_columns_and_values->end();
+          shcore::Value::Map_type::iterator index = sh_columns_and_values->begin(),
+                                            end = sh_columns_and_values->end();
 
-<<<<<<< HEAD
-          for (index = sh_columns_and_values->begin(); index != end; index++)
-=======
           for (; index != end; index++)
->>>>>>> 5a9a3cf2
           {
             columns.push_back(index->first);
             values.push_back(map_table_value(index->second));
