--- conflicted
+++ resolved
@@ -9,11 +9,7 @@
 if (__have_ssl)
   var single = dba.createCluster('single', {memberSslMode: 'REQUIRED'});
 else
-<<<<<<< HEAD
-  var single = dba.createCluster('single', {memberSslMode:'DISABLED'});
-=======
   var single = dba.createCluster('single', {memberSslMode: 'DISABLED'});
->>>>>>> f84b48d3
 
 //@ Success adding instance
 add_instance_to_cluster(single, __mysql_sandbox_port2);
