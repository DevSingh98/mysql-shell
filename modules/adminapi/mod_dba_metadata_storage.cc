/*
 * Copyright (c) 2016, 2017, Oracle and/or its affiliates. All rights reserved.
 *
 * This program is free software; you can redistribute it and/or
 * modify it under the terms of the GNU General Public License as
 * published by the Free Software Foundation; version 2 of the
 * License.
 *
 * This program is distributed in the hope that it will be useful,
 * but WITHOUT ANY WARRANTY; without even the implied warranty of
 * MERCHANTABILITY or FITNESS FOR A PARTICULAR PURPOSE. See the
 * GNU General Public License for more details.
 *
 * You should have received a copy of the GNU General Public License
 * along with this program; if not, write to the Free Software
 * Foundation, Inc., 51 Franklin St, Fifth Floor, Boston, MA
 * 02110-1301  USA
 */

#include "utils/utils_sqlstring.h"
#include "mod_dba_metadata_storage.h"
#include "modules/adminapi/metadata-model_definitions.h"
//#include "modules/adminapi/mod_dba_instance.h"
#include "modules/mod_mysql_session.h"
#include "modules/mod_mysql_resultset.h"
#include "modules/mysql_connection.h"
#include "modules/adminapi/mod_dba_sql.h"
#include "mysqlx_connection.h" // for error codes

#include "utils/utils_file.h"
#include "utils/utils_general.h"
#include <random>

// How many times to retry a query if it fails because it's SUPER_READ_ONLY
static const int kMaxReadOnlyRetries = 10;

using namespace mysqlsh;
using namespace mysqlsh::dba;
using namespace shcore;

MetadataStorage::MetadataStorage(std::shared_ptr<mysqlsh::ShellBaseSession> session) :
  _session(session) {}

MetadataStorage::~MetadataStorage() {}

std::shared_ptr<mysql::ClassicResult> MetadataStorage::execute_sql(const std::string &sql, bool retry, const std::string &log_sql) const {
  shcore::Object_bridge_ref ret_val;

  if (log_sql.empty())
    log_debug("DBA: execute_sql('%s'", sql.c_str());
  else
    log_debug("DBA: execute_sql('%s'", log_sql.c_str());

  if (!_session)
    throw Exception::metadata_error("The Metadata is inaccessible");

  int retry_count = kMaxReadOnlyRetries;
  while (retry_count > 0) {
    try {
      ret_val = _session->raw_execute_sql(sql);

      // If reached here it means there were no errors
      retry_count = 0;
    } catch (shcore::Exception& e) {
      if (CR_SERVER_GONE_ERROR == e.code()) {
        log_debug("%s", e.format().c_str());
        log_debug("DBA: The Metadata is inaccessible");
        throw Exception::metadata_error("The Metadata is inaccessible");
      } else if (retry && retry_count > 0 && e.code() == 1290) { // SUPER_READ_ONLY enabled
        log_info("%s: retrying after 1s...\n", e.format().c_str());
#ifdef HAVE_SLEEP
        sleep(1);
#elif defined(WIN32)
        Sleep(1000);
#endif
        retry_count--;
      } else {
        log_debug("%s", e.format().c_str());
        throw;
      }
    }
  }

  return std::dynamic_pointer_cast<mysql::ClassicResult>(ret_val);
}

void MetadataStorage::set_session(std::shared_ptr<mysqlsh::ShellBaseSession> session){
  _session = session;
};

void MetadataStorage::start_transaction() {
  _session->start_transaction();
}

void MetadataStorage::commit() {
  _session->commit();
}

void MetadataStorage::rollback() {
  _session->rollback();
}

bool MetadataStorage::metadata_schema_exists() {
  std::string found_object;
  std::string type = "Schema";
  std::string search_name = "mysql_innodb_cluster_metadata";

  if (_session)
    found_object = _session->db_object_exists(type, search_name, "");
  else
    throw shcore::Exception::logic_error("");

  return !found_object.empty();
}

void MetadataStorage::create_metadata_schema() {
  if (!metadata_schema_exists()) {
    std::string query = shcore::md_model_sql;

    size_t pos = 0;
    std::string token, delimiter = ";\n";

    while ((pos = query.find(delimiter)) != std::string::npos) {
      token = query.substr(0, pos);

      execute_sql(token);

      query.erase(0, pos + delimiter.length());
    }
  } else {
    // Check the Schema version and update the schema accordingly
  }
}

void MetadataStorage::drop_metadata_schema() {
  execute_sql("DROP SCHEMA mysql_innodb_cluster_metadata");
}

uint64_t MetadataStorage::get_cluster_id(const std::string &cluster_name) {
  uint64_t cluster_id = 0;
  shcore::sqlstring query;

  if (!metadata_schema_exists())
    throw Exception::metadata_error("Metadata Schema does not exist.");

  // Get the Cluster ID
  query = shcore::sqlstring("SELECT cluster_id from mysql_innodb_cluster_metadata.clusters where cluster_name = ?", 0);
  query << cluster_name;
  query.done();

  auto result = execute_sql(query);
  auto row = result->fetch_one();
  if (row)
    cluster_id = row->get_value(0).as_uint();
  return cluster_id;
}

uint64_t MetadataStorage::get_cluster_id(uint64_t rs_id) {
  uint64_t cluster_id = 0;
  shcore::sqlstring query;

  if (!metadata_schema_exists())
    throw Exception::metadata_error("Metadata Schema does not exist.");

  // Get the Cluster ID
  query = shcore::sqlstring("SELECT cluster_id from mysql_innodb_cluster_metadata.replicasets where replicaset_id = ?", 0);
  query << rs_id;
  query.done();

  auto result = execute_sql(query);
  auto row = result->fetch_one();
  if (row)
    cluster_id = row->get_value(0).as_uint();
  return cluster_id;
}

bool MetadataStorage::cluster_exists(const std::string &cluster_name) {
  /*
   * To check if the cluster exists, we can use get_cluster_id
   * and simply check for its return value.
   * If zero, it means the cluster does not exist (cluster_id cannot be zero)
   */

  if (get_cluster_id(cluster_name))
    return true;

  return false;
}

void MetadataStorage::insert_cluster(const std::shared_ptr<Cluster> &cluster) {
  if (!metadata_schema_exists())
    throw Exception::metadata_error("Metadata Schema does not exist.");

  // Check if the Cluster has some description
  shcore::sqlstring query("INSERT INTO mysql_innodb_cluster_metadata.clusters (cluster_name, description, options, attributes) "\
                          "VALUES (?, ?, ?, ?)", 0);
  query << cluster->get_name()
        << cluster->get_description()
        << cluster->get_options()
        << cluster->get_attributes();
  query.done();
  // Insert the Cluster on the cluster table
  try {
    auto result = execute_sql(query);
    cluster->set_id(result->get_member("autoIncrementValue").as_int());
  } catch (shcore::Exception &e) {
    if (e.what() == "Duplicate entry '" + cluster->get_name() + "' for key 'cluster_name'") {
      log_debug("DBA: A Cluster with the name '%s' already exists", (cluster->get_name()).c_str());
      throw Exception::argument_error("A Cluster with the name '" + cluster->get_name() + "' already exists.");
    } else
      throw;
  }
}

void MetadataStorage::insert_replica_set(std::shared_ptr<ReplicaSet> replicaset,
    bool is_default, bool is_adopted) {
  shcore::sqlstring query("INSERT INTO mysql_innodb_cluster_metadata.replicasets "
                          "(cluster_id, replicaset_type, topology_type, replicaset_name, active, attributes) "
                          "VALUES (?, ?, ?, ?, ?, IF(?, JSON_OBJECT('adopted', 'true'), '{}'))", 0);
  uint64_t cluster_id;

  cluster_id = replicaset->get_cluster()->get_id();

  // Insert the default ReplicaSet on the replicasets table
  query << cluster_id << "gr" << replicaset->get_topology_type() << "default" << 1;
  query << (is_adopted ? "1" : "0");
  query.done();

  auto result = execute_sql(query);

  // Update the replicaset_id
  uint64_t rs_id = 0;
  rs_id = result->get_member("autoIncrementValue").as_uint();

  // Update the cluster entry with the replicaset_id
  replicaset->set_id(rs_id);

  // Insert the default ReplicaSet on the replicasets table
  query = shcore::sqlstring("UPDATE mysql_innodb_cluster_metadata.clusters SET default_replicaset = ?"
                            " WHERE cluster_id = ?", 0);
  query << rs_id << cluster_id;
  query.done();

  execute_sql(query);
}

uint32_t MetadataStorage::insert_host(const shcore::Value::Map_type_ref &options) {
  std::string uri;

  std::string host_name;
  std::string ip_address;
  std::string location;

  shcore::sqlstring query;

  if (options->has_key("host"))
    host_name = (*options)["host"].as_string();

  if (options->has_key("id_address"))
    ip_address = (*options)["id_address"].as_string();

  if (options->has_key("location"))
    location = (*options)["location"].as_string();

  // check if the host is already registered
  {
    query = shcore::sqlstring("SELECT host_id, host_name, ip_address"
        " FROM mysql_innodb_cluster_metadata.hosts"
        " WHERE host_name = ? OR (ip_address <> '' AND ip_address = ?)", 0);
    query << host_name << ip_address;
    query.done();
    auto result(execute_sql(query, false, ""));
    if (result) {
      auto row = result->fetch_one();
      if (row) {
        uint32_t host_id = static_cast<uint32_t>(row->get_value(0).as_uint());

        log_info("Found host entry %u in metadata for host %s (%s)",
                  host_id, host_name.c_str(), ip_address.c_str());
        return host_id;
      }
    }
  }

  // Insert the default ReplicaSet on the replicasets table
  query = shcore::sqlstring("INSERT INTO mysql_innodb_cluster_metadata.hosts (host_name, ip_address, location) VALUES (?, ?, ?)", 0);
  query << host_name;
  query << ip_address;
  query << location;
  query.done();

  // execute and keep retrying if the server is super-readonly
  // possibly because it's recovering
  auto result(execute_sql(query, true));
  return static_cast<uint32_t>(result->get_member("autoIncrementValue").as_int());
}

void MetadataStorage::insert_instance(const shcore::Value::Map_type_ref& options, uint64_t host_id, uint64_t rs_id) {
  std::string mysql_server_uuid;
  std::string instance_label;
  std::string role;
  shcore::Value::Map_type_ref attributes;
  std::string endpoint;
  std::string xendpoint;
  std::string grendpoint;
<<<<<<< HEAD
  std::string description;
=======
>>>>>>> a3ab6b35

  shcore::sqlstring query;
  std::shared_ptr< ::mysqlx::Result> result;
  std::shared_ptr< ::mysqlx::Row> row;

  if (host_id == 0)
    host_id = (*options)["host_id"].as_uint();

  if (rs_id == 0)
    rs_id = (*options)["replicaset_id"].as_uint();

  mysql_server_uuid = (*options)["mysql_server_uuid"].as_string();
  instance_label = (*options)["label"].as_string();

  if (options->has_key("role"))
    role = (*options)["role"].as_string();

  if (options->has_key("endpoint"))
    endpoint = (*options)["endpoint"].as_string();

  if (options->has_key("xendpoint"))
    xendpoint = (*options)["xendpoint"].as_string();

  if (options->has_key("grendpoint"))
    grendpoint = (*options)["grendpoint"].as_string();

  if (options->has_key("attributes"))
    attributes = (*options)["attributes"].as_map();

<<<<<<< HEAD
  if (options->has_key("description"))
    description = (*options)["description"].as_string();
=======
  query = shcore::sqlstring(
        "INSERT INTO mysql_innodb_cluster_metadata.instances "
        "(host_id, replicaset_id, mysql_server_uuid, "
        "instance_name, role, addresses) "
        "VALUES (?, ?, ?, ?, ?, json_object('mysqlClassic', ?, "
        "'mysqlX', ?, 'grLocal', ?))", 0);
>>>>>>> a3ab6b35

  query << host_id;
  query << rs_id;
  query << mysql_server_uuid;
  query << instance_label;
  query << role;
  query << endpoint;
  query << xendpoint;
  query << grendpoint;
  query.done();

  execute_sql(query);
}

void MetadataStorage::remove_instance(const std::string &instance_address) {
  shcore::sqlstring query;

  // Remove the instance
  query = shcore::sqlstring("DELETE FROM mysql_innodb_cluster_metadata.instances WHERE addresses->\"$.mysqlClassic\" = ?", 0);
  query << instance_address;
  query.done();

  execute_sql(query);
}

void MetadataStorage::drop_cluster(const std::string &cluster_name) {
  shcore::sqlstring query;

  if (!metadata_schema_exists())
    throw Exception::metadata_error("Metadata Schema does not exist.");

  // Check if the Cluster exists
  if (!cluster_exists(cluster_name))
    throw Exception::logic_error("The cluster with the name '" + cluster_name + "' does not exist.");

  // It exists, so let's get the cluster_id and move on
  else {
    uint64_t cluster_id = get_cluster_id(cluster_name);

    // Check if the Cluster is empty
    query = shcore::sqlstring("SELECT * from mysql_innodb_cluster_metadata.replicasets where cluster_id = ?", 0);
    query << cluster_id;
    query.done();

    auto result = execute_sql(query);

    auto row = result->fetch_one();

    //result->flush();

    if (row)
      throw Exception::logic_error("The cluster with the name '" + cluster_name + "' is not empty.");

    // OK the cluster exists and is empty, we can remove it
    query = shcore::sqlstring("DELETE from mysql_innodb_cluster_metadata.clusters where cluster_id = ?", 0);
    query << cluster_id;
    query.done();

    execute_sql(query);
  }
}

bool MetadataStorage::cluster_has_default_replicaset_only(const std::string &cluster_name) {
  shcore::sqlstring query;

  if (!metadata_schema_exists())
    throw Exception::metadata_error("Metadata Schema does not exist.");

  // Get the Cluster ID
  uint64_t cluster_id = get_cluster_id(cluster_name);

  // Check if the Cluster has only one replicaset
  query = shcore::sqlstring("SELECT count(*) as count FROM mysql_innodb_cluster_metadata.replicasets WHERE cluster_id = ? AND replicaset_name <> 'default'", 0);
  query << cluster_id;
  query.done();

  auto result = execute_sql(query);

  auto row = result->fetch_one();
  int count = 0;
  if (row) {
    count = row->get_value(0).as_int();
  }

  return count == 0;
}

bool MetadataStorage::is_cluster_empty(uint64_t cluster_id) {
  shcore::sqlstring query;

  query = shcore::sqlstring("SELECT COUNT(*) as count FROM mysql_innodb_cluster_metadata.replicasets WHERE cluster_id = ?", 0);
  query << cluster_id;
  query.done();

  auto result = execute_sql(query);

  auto row = result->fetch_one();
  uint64_t count = 0;
  if (row) {
    count = row->get_value(0).as_int();
  }

  return count == 0;
}

void MetadataStorage::drop_replicaset(uint64_t rs_id) {
  shcore::sqlstring query;
  bool default_rs = false;
  std::string rs_name;

  if (!metadata_schema_exists())
    throw Exception::metadata_error("Metadata Schema does not exist.");

  Transaction tx(shared_from_this());

  // Check if this is the Default replicaset
  query = shcore::sqlstring("SELECT replicaset_name FROM mysql_innodb_cluster_metadata.replicasets WHERE replicaset_id = ?", 0);
  query << rs_id;
  query.done();

  auto result = execute_sql(query);

  auto row = result->fetch_one();
  if (row) {
    rs_name = row->get_value_as_string(0);
  }

  if (rs_name == "default")
    default_rs = true;

  if (default_rs) {
    // Set the default_replicaset as NULL
    uint64_t cluster_id = get_cluster_id(rs_id);
    query = shcore::sqlstring("UPDATE mysql_innodb_cluster_metadata.clusters SET default_replicaset = NULL WHERE cluster_id = ?", 0);
    query << cluster_id;
    query.done();
    execute_sql(query);
  }

  // Delete the associated instances
  query = shcore::sqlstring("delete from mysql_innodb_cluster_metadata.instances where replicaset_id = ?", 0);
  query << rs_id;
  query.done();

  execute_sql(query);

  // Delete the replicaset
  query = shcore::sqlstring("delete from mysql_innodb_cluster_metadata.replicasets where replicaset_id = ?", 0);
  query << rs_id;
  query.done();

  execute_sql(query);

  tx.commit();
}

void MetadataStorage::disable_replicaset(uint64_t rs_id) {
  shcore::sqlstring query;

  if (!metadata_schema_exists())
    throw Exception::metadata_error("Metadata Schema does not exist.");

  // Set active as False
  query = shcore::sqlstring("UPDATE mysql_innodb_cluster_metadata.replicasets SET active = ?"
                            " WHERE replicaset_id = ?", 0);
  query << 0 << rs_id;
  query.done();

  execute_sql(query);
}

bool MetadataStorage::is_replicaset_active(uint64_t rs_id) {
  shcore::sqlstring query;

  if (!metadata_schema_exists())
    throw Exception::metadata_error("Metadata Schema does not exist.");

  query = shcore::sqlstring("SELECT active FROM mysql_innodb_cluster_metadata.replicasets WHERE replicaset_id = ?", 0);
  query << rs_id;
  query.done();

  auto result = execute_sql(query);

  auto row = result->fetch_one();
  int active = 0;
  if (row) {
    active = row->get_value(0).as_int();
  }

  return active == 1;
}

std::string MetadataStorage::get_replicaset_group_name() {
  std::string group_name;

  std::string query("SELECT @@group_replication_group_name");

  // Any error will bubble up right away
  auto result = execute_sql(query);
  auto row = result->fetch_one();
  if (row) {
    group_name = row->get_value_as_string(0);
  }
  return group_name;
}

void MetadataStorage::set_replicaset_group_name(std::shared_ptr<ReplicaSet> replicaset,
      const std::string &group_name) {
  uint64_t rs_id;

  rs_id = replicaset->get_id();

  shcore::sqlstring query("UPDATE mysql_innodb_cluster_metadata.replicasets SET attributes = json_set(attributes, '$.group_replication_group_name', ?)"
                          " WHERE replicaset_id = ?", 0);

  query << group_name << rs_id;
  query.done();

  execute_sql(query);
}

std::shared_ptr<ReplicaSet> MetadataStorage::get_replicaset(uint64_t rs_id) {
  if (!metadata_schema_exists())
    throw Exception::metadata_error("Metadata Schema does not exist.");

  shcore::sqlstring query("SELECT replicaset_name, topology_type"
                          " FROM mysql_innodb_cluster_metadata.replicasets"
                          " WHERE replicaset_id = ?", 0);
  query << rs_id;
  auto result = execute_sql(query);
  auto row = result->fetch_one();
  if (row) {
    std::string rs_name = row->get_value(0).as_string();
    std::string topo = row->get_value(1).as_string();

    // Create a ReplicaSet Object to match the Metadata
    std::shared_ptr<ReplicaSet> rs(new ReplicaSet("name", topo, shared_from_this()));
    // Get and set the Metadata data
    rs->set_id(rs_id);
    rs->set_name(rs_name);
    return rs;
  }
  throw Exception::metadata_error("Unknown replicaset " + std::to_string(rs_id));
}

std::shared_ptr<Cluster> MetadataStorage::get_cluster_from_query(const std::string &query) {
  std::shared_ptr<Cluster> cluster;

  try {
    auto result = execute_sql(query);
    auto row = result->fetch_one();

    if (row) {
      shcore::Argument_list args;

      cluster.reset(new Cluster(row->get_value(1).as_string(), shared_from_this()));

      cluster->set_id(row->get_value(0).as_int());
      cluster->set_description(row->get_value(3).as_string());
      cluster->set_options(row->get_value(4).as_string());
      cluster->set_attributes(row->get_value(5).as_string());

      auto rsetid_val = row->get_value(2);
      if (rsetid_val)
        cluster->set_default_replicaset(get_replicaset(rsetid_val.as_int()));
    }
  } catch (shcore::Exception &e) {
    std::string error = e.what();

    if (error == "Table 'mysql_innodb_cluster_metadata.clusters' doesn't exist") {
      log_debug("Metadata Schema does not exist.");
      throw Exception::metadata_error("Metadata Schema does not exist.");
    } else {
      throw;
    }
  }

  return cluster;
}

std::shared_ptr<Cluster> MetadataStorage::get_cluster_matching(const std::string &condition, const std::string &value) {
  shcore::sqlstring query;
  std::string raw_query;

  raw_query = "SELECT cluster_id, cluster_name, default_replicaset, description, options, attributes " \
              "FROM mysql_innodb_cluster_metadata.clusters " \
              "WHERE " + condition + " = ?";

  query = shcore::sqlstring(raw_query.c_str(), 0);
  query << value;
  query.done();

  return get_cluster_from_query(query);
}

std::shared_ptr<Cluster> MetadataStorage::get_cluster_matching(const std::string &condition, bool value) {
  std::string query;
  std::string str_value = value ? "true" : "false";

  query = "SELECT cluster_id, cluster_name, default_replicaset, description, options, attributes " \
          "FROM mysql_innodb_cluster_metadata.clusters " \
          "WHERE " + condition + " = " + str_value;

  return get_cluster_from_query(query);
}

std::shared_ptr<Cluster> MetadataStorage::get_default_cluster() {
  return get_cluster_matching("attributes->'$.default'", true);
}

std::shared_ptr<Cluster> MetadataStorage::get_cluster(const std::string &cluster_name) {
  std::shared_ptr<Cluster> cluster = get_cluster_matching("cluster_name", cluster_name);

  if (!cluster)
    throw Exception::logic_error("The cluster with the name '" + cluster_name + "' does not exist.");

  return cluster;
}

bool MetadataStorage::has_default_cluster() {
  bool ret_val = false;

  if (metadata_schema_exists()) {
    auto result = execute_sql("SELECT cluster_id from mysql_innodb_cluster_metadata.clusters WHERE attributes->\"$.default\" = true");

    auto row = result->fetch_one();
    if (row)
      ret_val = true;
  }
  return ret_val;
}

bool MetadataStorage::is_replicaset_empty(uint64_t rs_id) {
  shcore::sqlstring query;

  query = shcore::sqlstring("SELECT COUNT(*) as count FROM mysql_innodb_cluster_metadata.instances WHERE replicaset_id = ?", 0);
  query << rs_id;
  query.done();

  auto result = execute_sql(query);

  auto row = result->fetch_one();
  uint64_t count = 0;
  if (row) {
    count = row->get_value(0).as_int();
  }

  return count == 0;
}

bool MetadataStorage::is_instance_on_replicaset(uint64_t rs_id, const std::string &address) {
  shcore::sqlstring query;

  query = shcore::sqlstring("SELECT COUNT(*) as count FROM mysql_innodb_cluster_metadata.instances WHERE replicaset_id = ? AND addresses->\"$.mysqlClassic\" = ?", 0);
  query << rs_id;
  query << address;
  query.done();

  auto result = execute_sql(query);

  auto row = result->fetch_one();
  uint64_t count = 0;
  if (row) {
    count = row->get_value(0).as_int();
  }
  return count == 1;
}

std::string MetadataStorage::get_seed_instance(uint64_t rs_id) {
  std::string seed_address, query;

  if (!metadata_schema_exists())
    throw Exception::metadata_error("Metadata Schema does not exist.");

  // Get the Cluster instanceAdminUser

  //query = "SELECT JSON_UNQUOTE(addresses->\"$.mysqlClassic\")  as address FROM mysql_innodb_cluster_metadata.instances WHERE replicaset_id = '" + std::to_string(rs_id) + "' AND role = 'HA'";
  query = "SELECT JSON_UNQUOTE(i.addresses->\"$.mysqlClassic\") as address "
          " FROM performance_schema.replication_group_members g"
          " JOIN mysql_innodb_cluster_metadata.instances i ON g.member_id = i.mysql_server_uuid"
          " WHERE g.member_state = 'ONLINE'";

  auto result = execute_sql(query);

  auto row = result->fetch_one();
  if (row) {
    seed_address = row->get_value_as_string(0);
  }
  return seed_address;
}

std::shared_ptr<shcore::Value::Array_type> MetadataStorage::get_replicaset_instances(uint64_t rs_id) {
  shcore::sqlstring query;

  query = shcore::sqlstring("select mysql_server_uuid, instance_name, role,"
                            " JSON_UNQUOTE(JSON_EXTRACT(addresses, \"$.mysqlClassic\")) as host"
                            " from mysql_innodb_cluster_metadata.instances"
                            " where replicaset_id = ?", 0);
  query << rs_id;
  query.done();

  auto result = execute_sql(query);
  auto raw_instances = result->call("fetchAll", shcore::Argument_list());
  auto instances = raw_instances.as_array();

  return instances;
}

std::shared_ptr<shcore::Value::Array_type> MetadataStorage::get_replicaset_online_instances(uint64_t rs_id) {
  shcore::sqlstring query;

  query = shcore::sqlstring("SELECT mysql_server_uuid, instance_name, role,"
                            " JSON_UNQUOTE(JSON_EXTRACT(addresses, \"$.mysqlClassic\")) as host"
                            " FROM performance_schema.replication_group_members g"
                            " JOIN mysql_innodb_cluster_metadata.instances i ON g.member_id = i.mysql_server_uuid"
                            " WHERE g.member_state = 'ONLINE'"
                            " AND replicaset_id = ?", 0);
  query << rs_id;
  query.done();

  auto result = execute_sql(query);
  auto raw_instances = result->call("fetchAll", shcore::Argument_list());
  auto instances = raw_instances.as_array();

  return instances;
}

shcore::Value::Map_type_ref MetadataStorage::get_instance(
      const std::string &instance_address) {
  shcore::sqlstring query;
  Value::Map_type_ref ret_val(new shcore::Value::Map_type);
  uint64_t host_id, replicaset_id;
  // int version_token;
  std::string mysql_server_uuid, instance_name, role,
              endpoint, xendpoint, grendpoint;
  // std::string weight, description;
  shcore::Value::Map_type_ref attributes;

  query = shcore::sqlstring(
      "SELECT host_id, replicaset_id, mysql_server_uuid, "\
      "instance_name, role, weight, "\
      "JSON_UNQUOTE(JSON_EXTRACT(addresses, \"$.mysqlClassic\")) as endpoint, "\
      "JSON_UNQUOTE(JSON_EXTRACT(addresses, \"$.mysqlX\")) as xendpoint, "\
      "JSON_UNQUOTE(JSON_EXTRACT(addresses, \"$.grLocal\")) as grendpoint, "\
      "addresses, attributes, version_token, description "
      "FROM mysql_innodb_cluster_metadata.instances "\
      "WHERE addresses->\"$.mysqlClassic\" = ?", 0);

  query << instance_address;
  query.done();

  auto result = execute_sql(query);
  auto row = result->fetch_one();

  if (row) {
    host_id = row->get_value(0);
    replicaset_id = row->get_value(1);
    mysql_server_uuid = row->get_value(2).as_string();
    instance_name = row->get_value(3).as_string();
    role = row->get_value(4).as_string();
    // weight = row->get_value(5).as_float();
    endpoint = row->get_value(6).as_string();
    xendpoint = row->get_value(7).as_string();
    grendpoint = row->get_value(8).as_string();
    // attributes = row->get_value(10).as_map();
    // version_token = row->get_value(11).as_int();
    // description = row->get_value(12).as_string();

    (*ret_val)["host_id"] = Value(host_id);
    (*ret_val)["replicaset_id"] = Value(replicaset_id);
    (*ret_val)["mysql_server_uuid"] = Value(mysql_server_uuid);
    (*ret_val)["label"] = Value(instance_name);
    (*ret_val)["role"] = Value(role);
    // (*ret_val)["weight"] = Value(weight);
    (*ret_val)["endpoint"] = Value(endpoint);
    (*ret_val)["xendpoint"] = Value(xendpoint);
    (*ret_val)["grendpoint"] = Value(grendpoint);
    // (*ret_val)["attributes"] = Value(attributes);
    // (*ret_val)["version_token"] = Value(version_token);
    // (*ret_val)["description"] = Value(description);

    return ret_val;
  }

  throw Exception::metadata_error("The instance with the address '" +
                                  instance_address + "' does not exist.");
}

// generate a replication user account + password for an instance
// This account will be replicated to all instances in the replicaset, so that
// the newly joining instance can connect to any of them for recovery.
void MetadataStorage::create_repl_account(std::string &username,
                                          std::string &password) {
  // Generate a password
  password = generate_password();

  MySQL_timer timer;
  std::string tstamp = std::to_string(timer.get_time());
  std::string base_user = "mysql_innodb_cluster_rplusr";
  username = base_user.substr(0, 32 - tstamp.size()) + tstamp;

  // TODO: Replication accounts should be created with grants for the joining
  // instance only
  // However, we don't have a reliable way of getting the external IP and/or
  // fully qualified domain name
  username.append("@'%'");

  Transaction tx(shared_from_this());

  execute_sql("DROP USER IF EXISTS " + username);

  int retry_count = 100;
  while (retry_count > 0) {
    try {
      std::string query = "CREATE USER IF NOT EXISTS " + username +
                          " IDENTIFIED BY '" + password + "'";
      std::string query_log = "CREATE USER IF NOT EXISTS " + username +
                              " IDENTIFIED BY '" +
                              std::string(password.length(), '*') +
                              "'";
      execute_sql(query, false, query_log);

      // If it reached here it means there were no errors
      retry_count = 0;
    } catch (shcore::Exception &e) {
      // If the error is: ERROR 1819 (HY000): Your password does not satisfy
      // the current policy requirements
      // We regenerate the password to retry
      if (e.code() == 1819) {
        password = generate_password();
        retry_count--;
      } else {
        throw;
      }
    }
  }

  execute_sql("GRANT REPLICATION SLAVE ON *.* to " + username);

  tx.commit();
}<|MERGE_RESOLUTION|>--- conflicted
+++ resolved
@@ -303,10 +303,6 @@
   std::string endpoint;
   std::string xendpoint;
   std::string grendpoint;
-<<<<<<< HEAD
-  std::string description;
-=======
->>>>>>> a3ab6b35
 
   shcore::sqlstring query;
   std::shared_ptr< ::mysqlx::Result> result;
@@ -336,17 +332,12 @@
   if (options->has_key("attributes"))
     attributes = (*options)["attributes"].as_map();
 
-<<<<<<< HEAD
-  if (options->has_key("description"))
-    description = (*options)["description"].as_string();
-=======
   query = shcore::sqlstring(
         "INSERT INTO mysql_innodb_cluster_metadata.instances "
         "(host_id, replicaset_id, mysql_server_uuid, "
         "instance_name, role, addresses) "
         "VALUES (?, ?, ?, ?, ?, json_object('mysqlClassic', ?, "
         "'mysqlX', ?, 'grLocal', ?))", 0);
->>>>>>> a3ab6b35
 
   query << host_id;
   query << rs_id;
