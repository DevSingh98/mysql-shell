/*
 * Copyright (c) 2020, Oracle and/or its affiliates.
 *
 * This program is free software; you can redistribute it and/or modify
 * it under the terms of the GNU General Public License, version 2.0,
 * as published by the Free Software Foundation.
 *
 * This program is also distributed with certain software (including
 * but not limited to OpenSSL) that is licensed under separate terms, as
 * designated in a particular file or component or in included license
 * documentation.  The authors of MySQL hereby grant you an additional
 * permission to link the program and your derivative works with the
 * separately licensed software that they have included with MySQL.
 * This program is distributed in the hope that it will be useful,  but
 * WITHOUT ANY WARRANTY; without even the implied warranty of
 * MERCHANTABILITY or FITNESS FOR A PARTICULAR PURPOSE.  See
 * the GNU General Public License, version 2.0, for more details.
 *
 * You should have received a copy of the GNU General Public License
 * along with this program; if not, write to the Free Software Foundation, Inc.,
 * 51 Franklin St, Fifth Floor, Boston, MA 02110-1301 USA
 */

#include "modules/util/load/load_dump_options.h"

#include <algorithm>

#include "modules/mod_utils.h"
#include "modules/util/dump/dump_manifest.h"
#include "mysqlshdk/include/scripting/type_info/custom.h"
#include "mysqlshdk/include/scripting/type_info/generic.h"
#include "mysqlshdk/libs/utils/debug.h"
#include "mysqlshdk/libs/utils/utils_string.h"

namespace mysqlsh {
namespace {

const char *k_excluded_users[] = {"mysql.infoschema", "mysql.session",
                                  "mysql.sys"};
const char *k_oci_excluded_users[] = {"administrator", "ociadmin", "ocimonitor",
                                      "ocirpl"};

bool is_mds(const mysqlshdk::utils::Version &version) {
  return shcore::str_endswith(version.get_extra(), "cloud");
}

void parse_tables(const std::vector<std::string> &opt_tables,
                  std::unordered_set<std::string> *out_filter,
                  bool add_schema_entry) {
  for (const auto &table_def : opt_tables) {
    std::string schema, table;
    try {
      shcore::split_schema_and_table(table_def, &schema, &table);
    } catch (const std::exception &e) {
      throw std::invalid_argument(
          "Can't parse table filter '" + table_def +
          "'. The table must be in the following form: "
          "schema.table, with optional backtick quotes.");
    }

    if (schema.empty()) {
      throw std::invalid_argument(
          "Can't parse table filter '" + table_def +
          "'. The table must be in the following form: "
          "schema.table, with optional backtick quotes.");
    }

    if (schema[0] == '`') schema = shcore::unquote_identifier(schema);

    if (table[0] == '`') table = shcore::unquote_identifier(table_def);

    out_filter->insert(schema_table_key(schema, table));

    if (add_schema_entry) {
      // insert schema."", so that we can check whether we want to include
      // one or more tables for a given schema, but not the whole schema
      out_filter->insert(schema_table_key(schema, ""));
    }
  }
}

}  // namespace

using mysqlsh::dump::Dump_manifest;
Load_dump_options::Load_dump_options() : Load_dump_options("") {}
Load_dump_options::Load_dump_options(const std::string &url) : m_url(url) {}

const shcore::Option_pack_def<Load_dump_options> &Load_dump_options::options() {
  static const auto opts =
      shcore::Option_pack_def<Load_dump_options>()
          .optional("threads", &Load_dump_options::m_threads_count)
          .optional("showProgress", &Load_dump_options::m_show_progress)
          .optional("waitDumpTimeout", &Load_dump_options::set_wait_timeout)
          .optional("loadData", &Load_dump_options::m_load_data)
          .optional("loadDdl", &Load_dump_options::m_load_ddl)
          .optional("loadUsers", &Load_dump_options::m_load_users)
          .optional("dryRun", &Load_dump_options::m_dry_run)
          .optional("resetProgress", &Load_dump_options::m_reset_progress)
          .optional("progressFile", &Load_dump_options::m_progress_file)
          .optional("includeSchemas", &Load_dump_options::set_str_vector_option)
          .optional("includeTables", &Load_dump_options::set_str_vector_option)
          .optional("excludeSchemas", &Load_dump_options::set_str_vector_option)
          .optional("excludeTables", &Load_dump_options::set_str_vector_option)
          .optional("characterSet", &Load_dump_options::m_character_set)
          .optional("skipBinlog", &Load_dump_options::m_skip_binlog)
          .optional("ignoreExistingObjects",
                    &Load_dump_options::m_ignore_existing_objects)
          .optional("ignoreVersion", &Load_dump_options::m_ignore_version)
          .optional("analyzeTables", &Load_dump_options::m_analyze_tables,
                    {{"histogram", Analyze_table_mode::HISTOGRAM},
                     {"on", Analyze_table_mode::ON},
                     {"off", Analyze_table_mode::OFF}})
          .optional("deferTableIndexes",
                    &Load_dump_options::m_defer_table_indexes,
                    {{"off", Defer_index_mode::OFF},
                     {"all", Defer_index_mode::ALL},
                     {"fulltext", Defer_index_mode::FULLTEXT}})
          .optional("loadIndexes", &Load_dump_options::m_load_indexes)
          .optional("schema", &Load_dump_options::m_target_schema)
          .optional("excludeUsers",
                    &Load_dump_options::set_str_unordered_set_option)
          .optional("includeUsers",
                    &Load_dump_options::set_str_unordered_set_option)
          .optional("updateGtidSet", &Load_dump_options::m_update_gtid_set,
                    {{"append", Update_gtid_set::APPEND},
                     {"replace", Update_gtid_set::REPLACE},
                     {"off", Update_gtid_set::OFF}})
          .include(&Load_dump_options::m_oci_option_pack)
          .on_done(&Load_dump_options::on_unpacked_options);

  return opts;
}

void Load_dump_options::set_wait_timeout(const double &timeout_seconds) {
  m_wait_dump_timeout_ms = timeout_seconds * 1000;
}

void Load_dump_options::set_str_vector_option(
    const std::string &option, const std::vector<std::string> &data) {
  if (option == "includeSchemas") {
    for (const auto &schema : data) {
      if (!schema.empty() && schema[0] != '`')
        m_include_schemas.insert(shcore::quote_identifier(schema));
      else
        m_include_schemas.insert(schema);
    }
  } else if (option == "includeTables") {
    parse_tables(data, &m_include_tables, true);
  } else if (option == "excludeSchemas") {
    for (const auto &schema : data) {
      if (!schema.empty() && schema[0] != '`')
        m_exclude_schemas.insert(shcore::quote_identifier(schema));
      else
        m_exclude_schemas.insert(schema);
    }
  } else if (option == "excludeTables") {
    parse_tables(data, &m_exclude_tables, false);
  } else {
    // This function should only be called with the options above.
    assert(false);
  }
}

void Load_dump_options::set_str_unordered_set_option(
    const std::string &option, const std::unordered_set<std::string> &data) {
  if (option == "excludeUsers") {
    if (!m_load_users) {
      if (!data.empty()) {
        throw std::invalid_argument(
            "The 'excludeUsers' option cannot be used if the "
            "'loadUsers' option is set to false.");
      }
    } else {
      try {
        // some users are always excluded
        auto excluded_users = data;
        excluded_users.insert(std::begin(k_excluded_users),
                              std::end(k_excluded_users));

        if (is_mds()) {
          excluded_users.insert(std::begin(k_oci_excluded_users),
                                std::end(k_oci_excluded_users));
        }

        m_excluded_users = shcore::to_accounts(excluded_users);
      } catch (const std::runtime_error &e) {
        throw std::invalid_argument(e.what());
      }
    }
  } else if (option == "includeUsers") {
    if (!m_load_users) {
      if (!data.empty()) {
        throw std::invalid_argument(
            "The 'includeUsers' option cannot be used if the "
            "'loadUsers' option is set to false.");
      }
    } else {
      try {
        m_included_users = shcore::to_accounts(data);
      } catch (const std::runtime_error &e) {
        throw std::invalid_argument(e.what());
      }
    }
  } else {
    // This function should only be called with the options above.
    assert(false);
  }
}

void Load_dump_options::set_session(
    const std::shared_ptr<mysqlshdk::db::ISession> &session,
    const std::string &current_schema) {
  m_base_session = session;
  m_current_schema = current_schema;

  m_target = get_classic_connection_options(m_base_session);

  if (m_target.has(mysqlshdk::db::kLocalInfile)) {
    m_target.remove(mysqlshdk::db::kLocalInfile);
  }
  m_target.set(mysqlshdk::db::kLocalInfile, "true");

  // Set long timeouts by default
  std::string timeout = "86400000";  // 1 day in milliseconds
  if (!m_target.has(mysqlshdk::db::kNetReadTimeout)) {
    m_target.set(mysqlshdk::db::kNetReadTimeout, timeout);
  }
  if (!m_target.has(mysqlshdk::db::kNetWriteTimeout)) {
    m_target.set(mysqlshdk::db::kNetWriteTimeout, timeout);
  }

  m_target_server_version = mysqlshdk::utils::Version(
      m_base_session->query("SELECT @@version")->fetch_one()->get_string(0));

  m_is_mds = ::mysqlsh::is_mds(m_target_server_version);
  DBUG_EXECUTE_IF("dump_loader_force_mds", { m_is_mds = true; });
}

void Load_dump_options::validate() {
  dump::Par_structure url_par_data;
  m_use_par = dump::parse_full_object_par(m_url, &url_par_data);

  if (m_use_par) {
    if (m_progress_file.is_null()) {
      throw shcore::Exception::argument_error(
          "When using a PAR to a dump manifest, the progressFile option must "
          "be defined.");
    } else {
      dump::Par_structure progress_par_data;
      m_use_par_progress =
          dump::parse_full_object_par(*m_progress_file, &progress_par_data);
    }

    m_oci_options.set_par(m_url);
    m_prefix = url_par_data.object_prefix;
  }

  m_oci_options.check_option_values();

  {
    auto result =
        m_base_session->query("SHOW GLOBAL VARIABLES LIKE 'local_infile'");
    auto row = result->fetch_one();
    auto local_infile_value = row->get_string(1);

    if (shcore::str_caseeq(local_infile_value, "off")) {
      mysqlsh::current_console()->print_error(
          "The 'local_infile' global system variable must be set to ON in "
          "the target server, after the server is verified to be trusted.");
      throw shcore::Exception::runtime_error("local_infile disabled in server");
    }
  }

  if (m_progress_file.is_null()) {
    std::string uuid = m_base_session->query("SELECT @@server_uuid")
                           ->fetch_one_or_throw()
                           ->get_string(0);
    m_default_progress_file = "load-progress." + uuid + ".json";
  }
<<<<<<< HEAD

  if (skip_binlog() && is_mds()) {
    throw shcore::Exception::argument_error(
        "It is not possible to disable the binary log when loading a dump into "
        "the MySQL Database Service.");
  }

  m_excluded_users.emplace_back(
      shcore::split_account(m_base_session->query("SELECT current_user()")
                                ->fetch_one()
                                ->get_string(0)));
=======
>>>>>>> 3d52c693
}

std::string Load_dump_options::target_import_info() const {
  std::string action;

  std::vector<std::string> what_to_load;

  if (load_ddl()) what_to_load.push_back("DDL");
  if (load_data()) what_to_load.push_back("Data");
  if (load_users()) what_to_load.push_back("Users");

  std::string where;
  if (m_oci_options) {
    if (m_use_par) {
      where = "OCI PAR=" + m_url + ", prefix='" + m_prefix + "'";
    } else {
      where = "OCI ObjectStorage bucket=" + *m_oci_options.os_bucket_name +
              ", prefix='" + m_url + "'";
    }
  } else {
    where = "'" + m_url + "'";
  }

  // this is validated earlier on
  assert(!what_to_load.empty() || m_analyze_tables != Analyze_table_mode::OFF ||
         m_update_gtid_set != Update_gtid_set::OFF);

  if (what_to_load.size() == 3) {
    action = shcore::str_format(
        "Loading %s, %s and %s from %s", what_to_load[0].c_str(),
        what_to_load[1].c_str(), what_to_load[2].c_str(), where.c_str());
  } else if (what_to_load.size() == 2) {
    action =
        shcore::str_format("Loading %s and %s from %s", what_to_load[0].c_str(),
                           what_to_load[1].c_str(), where.c_str());
  } else if (!what_to_load.empty()) {
    action = shcore::str_format("Loading %s only from %s",
                                what_to_load[0].c_str(), where.c_str());
  } else {
    if (m_analyze_tables == Analyze_table_mode::HISTOGRAM)
      action = "Updating table histograms";
    else if (m_analyze_tables == Analyze_table_mode::ON)
      action = "Updating table histograms and key distribution statistics";
    if (m_update_gtid_set != Update_gtid_set::OFF) {
      if (!action.empty())
        action += ", and updating GTID_PURGED";
      else
        action = "Updating GTID_PURGED";
    }
  }

  std::string detail;

  if (threads_count() == 1)
    detail = " using 1 thread.";
  else
    detail = shcore::str_format(" using %s threads.",
                                std::to_string(threads_count()).c_str());

  return action + detail;
}

void Load_dump_options::on_unpacked_options() {
  m_oci_options = m_oci_option_pack;

  if (!m_load_data && !m_load_ddl && !m_load_users &&
      m_analyze_tables == Analyze_table_mode::OFF &&
      m_update_gtid_set == Update_gtid_set::OFF)
    throw shcore::Exception::argument_error(
        "At least one of loadData, loadDdl or loadUsers options must be "
        "enabled");

  if (!m_load_indexes && m_defer_table_indexes == Defer_index_mode::OFF)
    throw std::invalid_argument(
        "'deferTableIndexes' option needs to be enabled when "
        "'loadIndexes' option is disabled");
}

std::unique_ptr<mysqlshdk::storage::IDirectory>
Load_dump_options::create_dump_handle() const {
  if (m_use_par) {
    return std::make_unique<Dump_manifest>(Dump_manifest::Mode::READ,
                                           m_oci_options, m_url);
  } else if (!m_oci_options.os_bucket_name.get_safe().empty()) {
    return mysqlshdk::storage::make_directory(m_url, m_oci_options);
  } else {
    return mysqlshdk::storage::make_directory(m_url);
  }
}

std::unique_ptr<mysqlshdk::storage::IFile>
Load_dump_options::create_progress_file_handle() const {
  if (m_progress_file.get_safe().empty())
    return create_dump_handle()->file(m_default_progress_file);
  else
    return mysqlshdk::storage::make_file(*m_progress_file);
}

// Filtering works as:
// (includeSchemas + includeTables || *) - excludeSchemas - excludeTables
bool Load_dump_options::include_schema(const std::string &schema) const {
  std::string qschema = shcore::quote_identifier(schema);

  if (m_exclude_schemas.count(qschema) > 0) return false;

  // If includeSchemas neither includeTables are given, then all schemas
  // are included by default
  if ((m_include_schemas.empty() && m_include_tables.empty()) ||
      m_include_schemas.count(qschema) > 0)
    return true;

  return false;
}

bool Load_dump_options::include_table(const std::string &schema,
                                      const std::string &table) const {
  std::string key = schema_table_key(schema, table);

  if (m_exclude_tables.count(key) > 0 ||
      m_exclude_schemas.count(shcore::quote_identifier(schema)) > 0)
    return false;

  if ((include_schema(schema) && m_include_tables.empty()) ||
      m_include_tables.count(key) > 0)
    return true;

  return false;
}

bool Load_dump_options::include_user(const shcore::Account &account) const {
  const auto predicate = [&account](const shcore::Account &a) {
    return a.user == account.user &&
           (a.host.empty() ? true : a.host == account.host);
  };

  if (m_excluded_users.end() != std::find_if(m_excluded_users.begin(),
                                             m_excluded_users.end(),
                                             predicate)) {
    return false;
  }

  if (m_included_users.empty()) {
    return true;
  }

  return m_included_users.end() != std::find_if(m_included_users.begin(),
                                                m_included_users.end(),
                                                predicate);
}

}  // namespace mysqlsh<|MERGE_RESOLUTION|>--- conflicted
+++ resolved
@@ -277,20 +277,11 @@
                            ->get_string(0);
     m_default_progress_file = "load-progress." + uuid + ".json";
   }
-<<<<<<< HEAD
-
-  if (skip_binlog() && is_mds()) {
-    throw shcore::Exception::argument_error(
-        "It is not possible to disable the binary log when loading a dump into "
-        "the MySQL Database Service.");
-  }
 
   m_excluded_users.emplace_back(
       shcore::split_account(m_base_session->query("SELECT current_user()")
                                 ->fetch_one()
                                 ->get_string(0)));
-=======
->>>>>>> 3d52c693
 }
 
 std::string Load_dump_options::target_import_info() const {
