--- conflicted
+++ resolved
@@ -32,26 +32,22 @@
                                      const std::string& variable,
                                      mysqlshdk::db::Type type,
                                      const std::string& value);
-<<<<<<< HEAD
-  void add_replication_filters_query(std::vector<testing::Fake_result_data> *data,
-=======
-  void add_show_databases_query(std::vector<tests::Fake_result_data> *data,
+  void add_show_databases_query(std::vector<testing::Fake_result_data> *data,
                                 const std::string& variable,
                                 const std::string& value);
-  void add_replication_filters_query(std::vector<tests::Fake_result_data> *data,
->>>>>>> 27a5069b
+  void add_replication_filters_query(std::vector<testing::Fake_result_data> *data,
                                      const std::string& binlog_do_db,
                                     const std::string& binlog_ignore_db);
-  void add_ps_gr_group_members_query(std::vector<tests::Fake_result_data> *data,
+  void add_ps_gr_group_members_query(std::vector<testing::Fake_result_data> *data,
         const std::vector<std::vector<std::string>> &values);
   void add_ps_gr_group_members_full_query(
-        std::vector<tests::Fake_result_data> *data,
+        std::vector<testing::Fake_result_data> *data,
         const std::string &member_id,
         const std::vector<std::vector<std::string>> &values);
-  void add_md_group_members_query(std::vector<tests::Fake_result_data> *data,
+  void add_md_group_members_query(std::vector<testing::Fake_result_data> *data,
         const std::vector<std::vector<std::string>> &values);
   void add_md_group_members_full_query(
-        std::vector<tests::Fake_result_data> *data,
+        std::vector<testing::Fake_result_data> *data,
         const std::string &mysql_server_uuid,
         const std::vector<std::vector<std::string>> &values);
 };
