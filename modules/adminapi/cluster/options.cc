/*
 * Copyright (c) 2018, 2023, Oracle and/or its affiliates.
 *
 * This program is free software; you can redistribute it and/or modify
 * it under the terms of the GNU General Public License, version 2.0,
 * as published by the Free Software Foundation.
 *
 * This program is also distributed with certain software (including
 * but not limited to OpenSSL) that is licensed under separate terms, as
 * designated in a particular file or component or in included license
 * documentation.  The authors of MySQL hereby grant you an additional
 * permission to link the program and your derivative works with the
 * separately licensed software that they have included with MySQL.
 * This program is distributed in the hope that it will be useful,  but
 * WITHOUT ANY WARRANTY; without even the implied warranty of
 * MERCHANTABILITY or FITNESS FOR A PARTICULAR PURPOSE.  See
 * the GNU General Public License, version 2.0, for more details.
 *
 * You should have received a copy of the GNU General Public License
 * along with this program; if not, write to the Free Software Foundation, Inc.,
 * 51 Franklin St, Fifth Floor, Boston, MA 02110-1301 USA
 */

#include "modules/adminapi/cluster/options.h"
#include "modules/adminapi/common/common.h"
#include "modules/adminapi/common/parallel_applier_options.h"
#include "modules/adminapi/common/server_features.h"
#include "mysqlshdk/libs/mysql/group_replication.h"
#include "mysqlshdk/libs/mysql/repl_config.h"

namespace mysqlsh {
namespace dba {
namespace cluster {

namespace {
/**
 * Map of the instance configuration options of the AdminAPI
 * <sysvar, name>
 */
const std::map<std::string, std::string> k_instance_options{
    {kExitStateAction, kGrExitStateAction}, {kGroupSeeds, kGrGroupSeeds},
    {kIpWhitelist, kGrIpWhitelist},         {kIpAllowlist, kGrIpAllowlist},
    {kLocalAddress, kGrLocalAddress},       {kMemberWeight, kGrMemberWeight},
    {kExpelTimeout, kGrExpelTimeout},       {kConsistency, kGrConsistency},
    {kAutoRejoinTries, kGrAutoRejoinTries}};

}  // namespace

Options::Options(const Cluster_impl &cluster, bool all)
    : m_cluster(cluster), m_all(all) {}

Options::~Options() = default;

/**
 * Connects to all members of the Cluster
 *
 * This function tries to connect to all registered members of the Cluster
 * and:
 *  - If the connection is established successfully add the session object to
 * m_member_sessions
 *  - If the connection cannot be established, add the connection error to
 * m_member_connect_errors
 */
void Options::connect_to_members() {
  auto group_server = m_cluster.get_cluster_server();

  mysqlshdk::db::Connection_options group_session_copts =
      group_server->get_connection_options();

  for (const auto &inst : m_instances) {
    mysqlshdk::db::Connection_options opts(inst.endpoint);
    if (opts.uri_endpoint() == group_session_copts.uri_endpoint()) {
      m_member_sessions[inst.endpoint] = group_server;
    } else {
      opts.set_login_options_from(group_session_copts);

      try {
        m_member_sessions[inst.endpoint] = Instance::connect(opts);
      } catch (const shcore::Error &e) {
        m_member_connect_errors[inst.endpoint] = e.format();
      }
    }
  }
}

/**
 * Get the global Cluster configuration options configuration options of
 * the Cluster
 *
 * This function gets the global Cluster configuration options and builds
 * an Array containing a Dictionary with the format:
 * {
 *   "option": "option_xxx",
 *   "value": "xxx-xxx",
 *   "variable": "group_replication_xxx"
 * }
 *
 * @return a shcore::Array_t containing a dictionary object with the global
 * Cluster configuration options information
 */
shcore::Array_t Options::collect_global_options() {
  shcore::Array_t array = shcore::make_array();

  auto group_instance = m_cluster.get_cluster_server();

  for (const auto &cfg : k_global_cluster_options) {
    shcore::Dictionary_t option = shcore::make_dict();
    std::string value = *group_instance->get_sysvar_string(
        cfg.second, mysqlshdk::mysql::Var_qualifier::GLOBAL);

    (*option)["option"] = shcore::Value(cfg.first);
    (*option)["variable"] = shcore::Value(cfg.second);
    (*option)["value"] = shcore::Value(std::move(value));

    array->push_back(shcore::Value(option));
  }

  // Get the cluster's disableClone option
  {
    shcore::Dictionary_t option = shcore::make_dict();
    (*option)["option"] = shcore::Value(kDisableClone);
    (*option)["value"] = shcore::Value(m_cluster.get_disable_clone_option());
    array->push_back(shcore::Value(std::move(option)));
  }

  // read cluster attributes
  {
    std::array<std::tuple<std::string_view, std::string_view>, 3> attribs{
        std::make_tuple(k_cluster_attribute_replication_allowed_host,
                        kReplicationAllowedHost),
        std::make_tuple(k_cluster_attribute_member_auth_type, kMemberAuthType),
        std::make_tuple(k_cluster_attribute_cert_issuer, kCertIssuer)};

    for (const auto &[attrib_name, attrib_desc] : attribs) {
      shcore::Value attrib_value;
      if (!m_cluster.get_metadata_storage()->query_cluster_attribute(
              m_cluster.get_id(), attrib_name, &attrib_value))
        attrib_value = shcore::Value::Null();

      shcore::Dictionary_t option = shcore::make_dict();
      (*option)["option"] = shcore::Value(attrib_desc);
      (*option)["value"] = shcore::Value(std::move(attrib_value));
      array->push_back(shcore::Value(std::move(option)));
    }
  }

  // Get the communicationStack
  //
  // If the Cluster doesn't support communication stack don't add it to the
  // globalOptions, otherwise, we might pass a misleading message that the
  // communicationStack is an option when in fact it's not in that case
<<<<<<< HEAD
  if (group_instance->get_version() >=
      k_mysql_communication_stack_initial_version) {
    shcore::Dictionary_t option = shcore::make_dict();
    (*option)["option"] = shcore::Value(kCommunicationStack);
    (*option)["variable"] =
        shcore::Value("group_replication_communication_stack");
    (*option)["value"] = shcore::Value(m_cluster.get_communication_stack());
    array->push_back(shcore::Value(std::move(option)));
=======
  if (supports_mysql_communication_stack(group_instance->get_version())) {
    option = shcore::make_dict();
    (*option)["option"] = shcore::Value(kCommunicationStack);
    (*option)["variable"] =
        shcore::Value("group_replication_communication_stack");
    (*option)["value"] =
        shcore::Value(get_communication_stack(*m_cluster.get_cluster_server()));
    array->push_back(shcore::Value(option));
  }

  // Get paxosSingleLeader
  //
  // If the Cluster doesn't support paxosSingleLeader don't add it to the
  // globalOptions, otherwise, we might pass a misleading message that the
  // paxosSingleLeader is an option when in fact it's not in that case
  if (supports_paxos_single_leader(group_instance->get_version())) {
    option = shcore::make_dict();
    (*option)["option"] = shcore::Value(kPaxosSingleLeader);
    // Do not add the variable 'group_replication_paxos_single_leader' because
    // that's not enough to know whether the Cluster has it enabled and
    // effective or not. That information is available on
    // performance_schema.replication_group_communication_information.
    // WRITE_CONSENSUS_SINGLE_LEADER_CAPABLE
    std::string_view paxos_single_leader =
        get_paxos_single_leader_enabled(*m_cluster.get_cluster_server()) == true
            ? "ON"
            : "OFF";
    (*option)["value"] = shcore::Value(paxos_single_leader);
    array->push_back(shcore::Value(option));
>>>>>>> 60157f7b
  }

  return array;
}

/**
 * Get the configuration options configuration options of
 * a Cluster member
 *
 * This function gets the instance configuration options and builds
 * an Array containing a Dictionary with the format:
 * {
 *   "option": "option_xxx",
 *   "value": "xxx-xxx",
 *   "variable": "group_replication_xxx"
 * }
 *
 * NOTE: If the option 'all' was enabled, the function will query ALL Group
 * Replication options
 *
 * @param instance Target instance to query for the configuration options
 *
 * @return a shcore::Array_t containing a dictionary object with the instance
 * Cluster configuration options information
 */
shcore::Array_t Options::get_instance_options(
    const mysqlsh::dba::Instance &instance) {
  shcore::Array_t array = shcore::make_array();
  Parallel_applier_options parallel_applier_options(instance);

  // Get all the options supported by the AdminAPI
  // If the target instance does not support a particular option, it will be
  // listed with the null value, as expected.
  for (const auto &cfg : k_instance_options) {
    shcore::Dictionary_t option = shcore::make_dict();
    auto value = instance.get_sysvar_string(
        cfg.second, mysqlshdk::mysql::Var_qualifier::GLOBAL);

    (*option)["option"] = shcore::Value(cfg.first);
    (*option)["variable"] = shcore::Value(cfg.second);

    // Check if the option exists in the target server
    (*option)["value"] =
        value.has_value() ? shcore::Value(*value) : shcore::Value::Null();

    array->push_back(shcore::Value(std::move(option)));
  }

  // cert_subject
  {
    auto cert_subject =
        m_cluster.query_cluster_instance_auth_cert_subject(instance);

    shcore::Dictionary_t option = shcore::make_dict();
    (*option)["option"] = shcore::Value(kCertSubject);
    (*option)["value"] = shcore::Value(std::move(cert_subject));

    array->push_back(shcore::Value(std::move(option)));
  }

  // If 'all' is enabled, get all GR configuration options to add to the result
  // array.
  if (m_all) {
    auto option_supported_by_adminapi = [](const std::string &cfg) {
      for (const auto &it : k_instance_options) {
        if (it.second == cfg) return true;
      }
      return false;
    };

    log_debug("Get all group replication configurations.");
    std::map<std::string, std::optional<std::string>> gr_cfgs =
        mysqlshdk::gr::get_all_configurations(instance);

    for (const auto &[name, value] : gr_cfgs) {
      // If the option is part of the list of supported options by the AdminAPI,
      // skip it as it was already retrieved before
      if (option_supported_by_adminapi(name)) continue;

      shcore::Dictionary_t option = shcore::make_dict();

      (*option)["variable"] = shcore::Value(name);
      if (value.has_value()) (*option)["value"] = shcore::Value(*value);

      array->push_back(shcore::Value(std::move(option)));
    }
  }

  // Get the parallel-appliers set of options
  auto parallel_applier_options_values =
      parallel_applier_options.get_current_settings(instance.get_version());

  for (const auto &[name, value] : parallel_applier_options_values) {
    shcore::Dictionary_t option = shcore::make_dict();
    (*option)["variable"] = shcore::Value(name);
    // Check if the option exists in the target server
    (*option)["value"] =
        value.has_value() ? shcore::Value(*value) : shcore::Value::Null();

    array->push_back(shcore::Value(std::move(option)));
  }

  return array;
}

/**
 * Get the full Cluster Options information
 *
 * This function gets the Cluster configuration options and builds
 * an Dictionary containing the following fields:
 *   - "globalOptions": content of collect_global_options()
 *   - "topology": an array with every member of the cluster identified by its
 * label. Each member of the array contains the result from
 * get_instance_options(instance)
 *
 *
 * @return a shcore::Dictionary_t containing a dictionary object with the full
 * Cluster configuration options information
 */
shcore::Dictionary_t Options::collect_default_replicaset_options() {
  shcore::Dictionary_t tmp = shcore::make_dict();
  shcore::Dictionary_t ret = shcore::make_dict();

  // Get global options
  (*ret)["globalOptions"] = shcore::Value(collect_global_options());

  connect_to_members();

  for (const auto &inst : m_instances) {
    auto instance(m_member_sessions[inst.endpoint]);

    if (!instance) {
      auto option = shcore::make_dict();
      (*option)["shellConnectError"] =
          shcore::Value(m_member_connect_errors[inst.endpoint]);
      (*tmp)[inst.label] = shcore::Value(std::move(option));
    } else {
      (*tmp)[inst.label] = shcore::Value(get_instance_options(*instance));
    }
  }

  (*ret)["topology"] = shcore::Value(std::move(tmp));

  return ret;
}

void Options::prepare() {
  // NOTE: Metadata session validation is done by the MetadataStorage class
  // itself

  // Get the current members list
  m_instances = m_cluster.get_instances();

  // Connect to every Cluster member and populate:
  //   - m_member_sessions
  //   - m_member_connect_errors
  connect_to_members();
}

shcore::Value Options::execute() {
  shcore::Dictionary_t dict = shcore::make_dict();

  (*dict)["clusterName"] = shcore::Value(m_cluster.get_name());

  // Get the default replicaSet options
  (*dict)["defaultReplicaSet"] =
      shcore::Value(collect_default_replicaset_options());

  // Get and insert the tags
  dict->get_map("defaultReplicaSet")
      ->emplace(kTags, m_cluster.get_cluster_tags());

  return shcore::Value(std::move(dict));
}

}  // namespace cluster
}  // namespace dba
}  // namespace mysqlsh<|MERGE_RESOLUTION|>--- conflicted
+++ resolved
@@ -149,18 +149,8 @@
   // If the Cluster doesn't support communication stack don't add it to the
   // globalOptions, otherwise, we might pass a misleading message that the
   // communicationStack is an option when in fact it's not in that case
-<<<<<<< HEAD
-  if (group_instance->get_version() >=
-      k_mysql_communication_stack_initial_version) {
-    shcore::Dictionary_t option = shcore::make_dict();
-    (*option)["option"] = shcore::Value(kCommunicationStack);
-    (*option)["variable"] =
-        shcore::Value("group_replication_communication_stack");
-    (*option)["value"] = shcore::Value(m_cluster.get_communication_stack());
-    array->push_back(shcore::Value(std::move(option)));
-=======
   if (supports_mysql_communication_stack(group_instance->get_version())) {
-    option = shcore::make_dict();
+    shcore::Dictionary_t option = shcore::make_dict();
     (*option)["option"] = shcore::Value(kCommunicationStack);
     (*option)["variable"] =
         shcore::Value("group_replication_communication_stack");
@@ -175,7 +165,7 @@
   // globalOptions, otherwise, we might pass a misleading message that the
   // paxosSingleLeader is an option when in fact it's not in that case
   if (supports_paxos_single_leader(group_instance->get_version())) {
-    option = shcore::make_dict();
+    shcore::Dictionary_t option = shcore::make_dict();
     (*option)["option"] = shcore::Value(kPaxosSingleLeader);
     // Do not add the variable 'group_replication_paxos_single_leader' because
     // that's not enough to know whether the Cluster has it enabled and
@@ -188,7 +178,6 @@
             : "OFF";
     (*option)["value"] = shcore::Value(paxos_single_leader);
     array->push_back(shcore::Value(option));
->>>>>>> 60157f7b
   }
 
   return array;
