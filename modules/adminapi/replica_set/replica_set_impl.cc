/*
 * Copyright (c) 2019, 2022, Oracle and/or its affiliates.
 *
 * This program is free software; you can redistribute it and/or modify
 * it under the terms of the GNU General Public License, version 2.0,
 * as published by the Free Software Foundation.
 *
 * This program is also distributed with certain software (including
 * but not limited to OpenSSL) that is licensed under separate terms, as
 * designated in a particular file or component or in included license
 * documentation.  The authors of MySQL hereby grant you an additional
 * permission to link the program and your derivative works with the
 * separately licensed software that they have included with MySQL.
 * This program is distributed in the hope that it will be useful,  but
 * WITHOUT ANY WARRANTY; without even the implied warranty of
 * MERCHANTABILITY or FITNESS FOR A PARTICULAR PURPOSE.  See
 * the GNU General Public License, version 2.0, for more details.
 *
 * You should have received a copy of the GNU General Public License
 * along with this program; if not, write to the Free Software Foundation, Inc.,
 * 51 Franklin St, Fifth Floor, Boston, MA 02110-1301 USA
 */

#include "modules/adminapi/replica_set/replica_set_impl.h"

#include <mysql.h>
#include <mysqld_error.h>

#include <future>
#include <thread>
#include <tuple>
#include <utility>

#include "adminapi/common/base_cluster_impl.h"
#include "modules/adminapi/common/async_topology.h"
#include "modules/adminapi/common/async_utils.h"
#include "modules/adminapi/common/common.h"
#include "modules/adminapi/common/dba_errors.h"
#include "modules/adminapi/common/errors.h"
#include "modules/adminapi/common/global_topology_check.h"
#include "modules/adminapi/common/gtid_validations.h"
#include "modules/adminapi/common/instance_monitoring.h"
#include "modules/adminapi/common/instance_validations.h"
#include "modules/adminapi/common/member_recovery_monitoring.h"
#include "modules/adminapi/common/metadata_management_mysql.h"
#include "modules/adminapi/common/metadata_storage.h"
#include "modules/adminapi/common/sql.h"
#include "modules/adminapi/common/star_global_topology_manager.h"
#include "modules/adminapi/common/validations.h"
#include "modules/adminapi/replica_set/replica_set_status.h"
#include "modules/mysqlxtest_utils.h"
#include "mysqlshdk/include/shellcore/console.h"
#include "mysqlshdk/include/shellcore/interrupt_handler.h"
#include "mysqlshdk/include/shellcore/scoped_contexts.h"
#include "mysqlshdk/include/shellcore/utils_help.h"
#include "mysqlshdk/libs/mysql/async_replication.h"
#include "mysqlshdk/libs/mysql/clone.h"
#include "mysqlshdk/libs/mysql/replication.h"
#include "mysqlshdk/libs/mysql/utils.h"
#include "mysqlshdk/libs/textui/textui.h"
#include "mysqlshdk/libs/utils/debug.h"
#include "mysqlshdk/libs/utils/utils_general.h"
#include "mysqlshdk/libs/utils/utils_net.h"
#include "mysqlshdk/shellcore/shell_console.h"
#include "scripting/types.h"

namespace mysqlsh {
namespace dba {

constexpr const char *k_async_cluster_user_name = "mysql_innodb_rs_";

constexpr const char k_replica_set_attribute_ssl_mode[] =
    "opt_replicationSslMode";

// # of seconds to wait until clone starts
constexpr const int k_clone_start_timeout = 30;

namespace {
std::unique_ptr<topology::Server_global_topology> discover_unmanaged_topology(
    Instance *instance) {
  auto console = current_console();

  std::unique_ptr<topology::Server_global_topology> topology(
      new topology::Server_global_topology(k_replicaset_channel_name));

  // perform initial discovery
  topology->discover_from_unmanaged(instance);

  topology->check_gtid_consistency(false);

  return topology;
}

void validate_version(const Instance &target_server) {
  if (target_server.get_version() < mysqlshdk::utils::Version(8, 0, 11) ||
      target_server.get_version() >= mysqlshdk::utils::Version(8, 1, 0)) {
    current_console()->print_info(
        "MySQL version " + target_server.get_version().get_full() +
        " detected at " + target_server.get_canonical_address() +
        ", but 8.0 is required for InnoDB ReplicaSets.");
    throw shcore::Exception("Unsupported MySQL version",
                            SHERR_DBA_BADARG_VERSION_NOT_SUPPORTED);
  }
}

void validate_instance(Instance *target_server) {
  // Check instance configuration and state
  ensure_ar_instance_configuration_valid(target_server);

  // Check if GR is running
  mysqlshdk::gr::Member_state state;
  if (mysqlshdk::gr::get_group_information(*target_server, &state, nullptr,
                                           nullptr, nullptr) &&
      state != mysqlshdk::gr::Member_state::OFFLINE) {
    current_console()->print_error(
        target_server->descr() +
        " has Group Replication active, which cannot be mixed "
        "with ReplicaSets.");

    throw shcore::Exception("group_replication active",
                            SHERR_DBA_INVALID_SERVER_CONFIGURATION);
  }
}

std::vector<std::pair<mysqlshdk::mysql::Slave_host, std::string>>
get_valid_slaves(mysqlshdk::mysql::IInstance *instance) {
  auto slaves = get_slaves(*instance);
  std::vector<std::pair<mysqlshdk::mysql::Slave_host, std::string>> real_slaves;
  auto ipool = current_ipool();

  for (const auto &ch : slaves) {
    // This is a bit unnecessary, but we do it to avoid false positives,
    // specially in tests. The problem is that SHOW SLAVE HOSTS will include
    // slaves that have stopped replicating, so we need to double-check that
    // the channel is still active to prevent false positives.

    std::string endpoint =
        mysqlshdk::utils::make_host_and_port(ch.host, ch.port);
    std::string channel_name;
    bool ghost_slave = true;

    try {
      Scoped_instance slave(ipool->connect_unchecked_endpoint(endpoint));

      auto slave_channels = mysqlshdk::mysql::get_incoming_channels(*slave);
      for (const auto &slave_channel : slave_channels) {
        if (slave_channel.source_uuid == instance->get_uuid()) {
          channel_name = slave_channel.channel_name;
          ghost_slave = false;
          break;
        }
      }
    } catch (const shcore::Exception &e) {
      log_info(
          "Could not connect to %s, which is listed as a replica for %s: %s",
          endpoint.c_str(), instance->descr().c_str(), e.format().c_str());
      real_slaves.push_back({ch, ""});
      continue;
    }

    if (ghost_slave) {
      log_info("Ignoring stale replica host %s for %s", endpoint.c_str(),
               instance->descr().c_str());
      continue;
    }

    real_slaves.push_back({ch, "'" + channel_name + "'"});
  }

  return real_slaves;
}

void validate_instance_is_standalone(Instance *target_server,
                                     bool add_op = false) {
  auto console = current_console();

  // Look for unexpected replication channels
  auto channels = mysqlshdk::mysql::get_incoming_channels(*target_server);
  auto slaves = get_valid_slaves(target_server);

  if (!channels.empty() || !slaves.empty()) {
    console->print_error("Extraneous replication channels found at " +
                         target_server->descr() + ":");
    for (const auto &ch : channels) {
      console->print_info(
          "- channel '" + ch.channel_name + "' from " +
          mysqlshdk::utils::make_host_and_port(ch.host, ch.port));
    }
    for (const auto &sl : slaves) {
      if (sl.second.empty())
        console->print_info(
            "- " +
            mysqlshdk::utils::make_host_and_port(sl.first.host, sl.first.port) +
            " replicates from this instance");
      else
        console->print_info(
            "- " +
            mysqlshdk::utils::make_host_and_port(sl.first.host, sl.first.port) +
            " replicates from this instance (channel " + sl.second + ")");
    }
    console->print_info();
    std::string info_msg =
        "Unmanaged replication channels are not supported in a replicaset. If "
        "you'd like to manage an existing MySQL replication topology with the "
        "Shell, use the <<<createReplicaSet>>>() operation with the "
        "adoptFromAR option.";
    if (add_op) {
      std::string replica_term =
          mysqlshdk::mysql::get_replica_keyword(target_server->get_version());
      info_msg.append(
          " If the <<<addInstance>>>() operation previously failed for the "
          "target instance and you are trying to add it again, then after "
          "fixing the issue you should reset the current replication settings "
          "before retrying to execute the operation. To reset the replication "
          "settings on the target instance execute the following statements: "
          "'STOP " +
          replica_term + ";' and 'RESET " + replica_term + " ALL;'.");
    }
    console->print_para(info_msg);
    throw shcore::Exception("Unexpected replication channel",
                            SHERR_DBA_INVALID_SERVER_CONFIGURATION);
  }
}

void validate_adopted_topology(Global_topology_manager *topology,
                               const topology::Node **out_primary) {
  auto console = current_console();
  auto ipool = current_ipool();

  // check config of all instances
  console->print_info("* Checking configuration of discovered instances...");
  for (const auto *server : topology->topology()->nodes()) {
    Scoped_instance instance(ipool->connect_unchecked_endpoint(
        server->get_primary_member()->endpoint));

    validate_version(*instance);

    validate_instance(instance.get());
  }
  console->print_info();

  // check topology
  topology->validate_adopt_cluster(out_primary);
  console->print_info();

  console->print_info("Validations completed successfully.");
  console->print_info();
}
}  // namespace

Replica_set_impl::Replica_set_impl(
    const std::string &cluster_name, const std::shared_ptr<Instance> &target,
    const std::shared_ptr<MetadataStorage> &metadata_storage,
    Global_topology_type topology_type)
    : Base_cluster_impl(cluster_name, target, metadata_storage),
      m_topology_type(topology_type) {
  set_description("Default ReplicaSet");
}

Replica_set_impl::Replica_set_impl(
    const Cluster_metadata &cm, const std::shared_ptr<Instance> &target,
    const std::shared_ptr<MetadataStorage> &metadata_storage)
    : Base_cluster_impl(cm.cluster_name, target, metadata_storage),
      m_topology_type(cm.async_topology_type) {
  m_id = cm.cluster_id;
  m_description = cm.description;
}

std::shared_ptr<Replica_set_impl> Replica_set_impl::create(
    const std::string &full_cluster_name, Global_topology_type topology_type,
    const std::shared_ptr<Instance> &target_server,
    const Create_replicaset_options &options) {
  auto console = current_console();

  // Acquire required locks on target instance.
  // No "write" operation allowed to be executed concurrently on the target
  // instance.
  auto i_lock = target_server->get_lock_exclusive();

  // Validate the cluster_name
  mysqlsh::dba::validate_cluster_name(full_cluster_name,
                                      Cluster_type::ASYNC_REPLICATION);

  std::string domain_name;
  std::string cluster_name;
  parse_fully_qualified_cluster_name(full_cluster_name, &domain_name, nullptr,
                                     &cluster_name);
  if (domain_name.empty()) domain_name = k_default_domain_name;

  if (options.adopt) {
    console->print_info("A new replicaset with the topology visible from '" +
                        target_server->descr() + "' will be created.\n");
  } else {
    console->print_info("A new replicaset with instance '" +
                        target_server->descr() + "' will be created.\n");
  }
  if (options.dry_run) {
    console->print_note(
        "dryRun option was specified. Validations will be executed, "
        "but no changes will be applied.");
  }

  std::shared_ptr<MetadataStorage> metadata;
  metadata.reset(new MetadataStorage(target_server));

  auto cluster = std::make_shared<Replica_set_impl>(cluster_name, target_server,
                                                    metadata, topology_type);

  if (options.adopt) {
    console->print_info("* Scanning replication topology...");
    std::unique_ptr<Star_global_topology_manager> topology(
        new Star_global_topology_manager(
            0, discover_unmanaged_topology(target_server.get())));
    console->print_info();
    cluster->adopt(topology.get(), options, options.dry_run);
  } else {
    cluster->create(options, options.dry_run);
  }

  if (!options.dry_run) {
    metadata->update_cluster_attribute(
        cluster->get_id(), k_cluster_attribute_assume_gtid_set_complete,
        options.gtid_set_is_complete ? shcore::Value::True()
                                     : shcore::Value::False());
  }

  return cluster;
}

void Replica_set_impl::create(const Create_replicaset_options &options,
                              bool dry_run) {
  auto console = current_console();

  console->print_info("* Checking MySQL instance at " +
                      m_cluster_server->descr());

  validate_instance(m_cluster_server.get());
  validate_instance_is_standalone(m_cluster_server.get());
  console->print_info();

  log_info("Unfencing PRIMARY %s", m_cluster_server->descr().c_str());
  if (!dry_run) unfence_instance(m_cluster_server.get(), true);

  // target is the primary
  m_primary_master = m_cluster_server;
  m_primary_master->retain();

  Cluster_ssl_mode ssl_mode = Cluster_ssl_mode::AUTO;

  resolve_ssl_mode_option("replicationSslMode", "ReplicaSet", *m_cluster_server,
                          &ssl_mode);

  console->print_info("* Updating metadata...");

  try {
    // First we need to create the Metadata Schema
    prepare_metadata_schema(m_cluster_server, dry_run);

    // Update metadata
    log_info("Creating replicaset metadata...");
    if (!dry_run) {
      MetadataStorage::Transaction trx(m_metadata_storage);

      auto id = m_metadata_storage->create_async_cluster_record(this, false);

      m_metadata_storage->update_cluster_attribute(
          id, k_cluster_attribute_replication_allowed_host,
          options.replication_allowed_host.empty()
              ? shcore::Value("%")
              : shcore::Value(options.replication_allowed_host));

      m_metadata_storage->update_cluster_attribute(
          id, k_replica_set_attribute_ssl_mode,
          shcore::Value(to_string(ssl_mode)));

      trx.commit();
    }

    // create repl user to be used in the future
    auto user = create_replication_user(m_cluster_server.get(), dry_run);

    log_info("Recording metadata for %s", m_cluster_server->descr().c_str());
    if (!dry_run)
      manage_instance(m_cluster_server.get(), {user.first.user, user.second},
                      options.instance_label, 0, true);
    console->print_info();
  } catch (...) {
    console->print_error(
        "Failed to update the metadata. Please fix the issue and drop the "
        "metadata using dba.<<<dropMetadataSchema>>>() before retrying to "
        "execute the operation.");
    throw;
  }

  if (dry_run) {
    console->print_info("dryRun finished.");
    console->print_info();
  }
}

void Replica_set_impl::adopt(Global_topology_manager *topology,
                             const Create_replicaset_options &options,
                             bool dry_run) {
  auto console = current_console();

  console->print_info(
      "* Discovering async replication topology starting with " +
      m_cluster_server->descr());

  console->print_info("Discovered topology:");
  topology->topology()->show_raw();
  console->print_info();

  const topology::Node *primary = nullptr;
  validate_adopted_topology(topology, &primary);

  // Only allow adopt from the primary, to avoid surprises where we accidentally
  // adopt the wrong instance because of some secondary replication channel
  if (primary->get_primary_member()->uuid !=
      m_metadata_storage->get_md_server()->get_uuid()) {
    console->print_error(
        "Active connection must be to the PRIMARY when adopting an "
        "existing replication topology.");

    throw shcore::Exception("Target instance is not the PRIMARY",
                            SHERR_DBA_BADARG_INSTANCE_NOT_PRIMARY);
  }

  auto ipool = current_ipool();
  Scoped_instance primary_instance_scoped(ipool->connect_unchecked_endpoint(
      primary->get_primary_member()->endpoint));
  std::shared_ptr<Instance> primary_instance = primary_instance_scoped;

  log_info("Unfencing PRIMARY %s", primary_instance->descr().c_str());
  if (!dry_run) unfence_instance(primary_instance.get(), true);

  // target is the primary
  m_primary_master = m_cluster_server;
  m_primary_master->retain();

  console->print_info("* Updating metadata...");

  try {
    // First we need to create the Metadata Schema
    prepare_metadata_schema(primary_instance, dry_run);

    // Update metadata
    log_info("Creating replicaset metadata...");
    if (!dry_run) {
      MetadataStorage::Transaction trx(m_metadata_storage);
      auto id = m_metadata_storage->create_async_cluster_record(this, true);

      if (!options.replication_allowed_host.empty())
        m_metadata_storage->update_cluster_attribute(
            id, k_cluster_attribute_replication_allowed_host,
            shcore::Value(options.replication_allowed_host));
      trx.commit();
    }

    // Create rpl user to be used in the future (for primary).
    auto user = create_replication_user(m_cluster_server.get(), dry_run);

    Instance_id primary_id = 0;

    if (!dry_run)
      primary_id = manage_instance(primary_instance.get(), {}, "", 0, true);
    console->print_info();

    for (const auto *server : topology->topology()->nodes()) {
      if (server != primary) {
        Scoped_instance instance(ipool->connect_unchecked_endpoint(
            server->get_primary_member()->endpoint));

        // Create rpl user to be used in the future (for secondary).
        user = create_replication_user(instance.get(), dry_run);

        log_info("Fencing SECONDARY %s", server->label.c_str());

        if (!dry_run) fence_instance(instance.get());

        log_info("Recording metadata for %s", server->label.c_str());
        if (!dry_run)
          manage_instance(instance.get(), {}, "", primary_id, false);
      }
    }
  } catch (...) {
    console->print_error(
        "Failed to update the metadata. Please fix the issue and drop the "
        "metadata using dba.<<<dropMetadataSchema>>>() before retrying to "
        "execute the operation.");
    throw;
  }

  if (dry_run) {
    console->print_info("dryRun finished.");
    console->print_info();
  }
}

void Replica_set_impl::read_replication_options(
    Async_replication_options *ar_options) {
  shcore::Value ssl_mode;
  get_metadata_storage()->query_cluster_attribute(
      get_id(), k_replica_set_attribute_ssl_mode, &ssl_mode);
  if (ssl_mode)
    ar_options->ssl_mode = to_cluster_ssl_mode(ssl_mode.as_string());
}

void Replica_set_impl::validate_add_instance(
    Global_topology_manager *topology, mysqlshdk::mysql::IInstance * /*master*/,
    Instance *target_instance, Async_replication_options *ar_options,
    Clone_options *clone_options, bool interactive) {
  auto console = current_console();

  auto validate_not_managed = [this](const Instance &target) {
    // Check if the instance is already a member of this replicaset
    Instance_metadata md;
    bool already_managed = false;
    try {
      md = m_metadata_storage->get_instance_by_uuid(target.get_uuid());
      already_managed = true;
    } catch (const shcore::Exception &e) {
      log_info("Error querying metadata for %s: %s\n",
               target.get_uuid().c_str(), e.what());
    }
    bool is_invalidated = false;
    if (!already_managed) {
      // The instance is not a member of this replicaset, but it has
      // the metadata schema. Check if this isn't an invalidated member.
      MetadataStorage metadata(target);

      if (metadata.check_version()) {
        try {
          md = metadata.get_instance_by_uuid(target.get_uuid());

          // Check whether the other instance was once part of the same rs
          if (md.cluster_id == get_id()) is_invalidated = true;
        } catch (const std::exception &e) {
          log_info("Error querying local copy of metadata for %s: %s",
                   target.get_uuid().c_str(), e.what());
        }
      }
    }
    if (is_invalidated) {
      // If this is a removed invalidated member of the replicaset, we can
      // only add it back if the GTID set has not diverged.
      // The GTID check will happen later on, as part of the regular checks.
      log_info("%s appears to be an invalidated ex-member of the replicaset",
               target.descr().c_str());
    } else {
      // Check whether the instance we found is really the target one
      // or if it's just a case of duplicate UUID
      if (!md.cluster_id.empty() &&
          !mysqlshdk::utils::are_endpoints_equal(
              md.address, target.get_canonical_address())) {
        log_info("%s: UUID %s already in used by %s", target.descr().c_str(),
                 target.get_uuid().c_str(), md.address.c_str());
        throw shcore::Exception("server_uuid in " + target.descr() +
                                    " is expected to be unique, but " +
                                    md.address + " already uses the same value",
                                SHERR_DBA_INVALID_SERVER_CONFIGURATION);
      }

      if (md.cluster_id == get_id()) {
        throw shcore::Exception(
            target.descr() + " is already a member of this replicaset.",
            SHERR_DBA_BADARG_INSTANCE_ALREADY_MANAGED);

      } else if (!md.cluster_id.empty()) {
        std::string label = md.group_name.empty() ? "replicaset." : "cluster.";
        throw shcore::Exception(
            target.descr() + " is already managed by a " + label,
            SHERR_DBA_BADARG_INSTANCE_ALREADY_MANAGED);
      }
    }
  };

  auto validate_unique_server_id = [](Instance *target,
                                      Global_topology_manager *topology_mgr) {
    std::string server_uuid = target->get_uuid();
    uint32_t server_id = target->get_server_id();

    for (const auto &node : topology_mgr->topology()->nodes()) {
      for (const auto &m : node->members()) {
        // uniqueness of uuid is checked in validate_not_managed()
        if (m.server_id.value_or(0) == server_id) {
          throw shcore::Exception("server_id in " + target->descr() +
                                      " is expected to be unique, but " +
                                      m.label + " already uses the same value",
                                  SHERR_DBA_INVALID_SERVER_CONFIGURATION);
        }
      }
    }
  };

  // Validate the Clone options.
  clone_options->check_option_values(target_instance->get_version());

  // Check version early on, so that other checks don't need to care about it
  validate_version(*target_instance);

  // Check if the target is already managed by us or some other cluster
  validate_not_managed(*target_instance);

  // regular instance checks
  validate_instance(target_instance);
  validate_instance_is_standalone(target_instance, true);

  validate_unique_server_id(target_instance, topology);

  validate_instance_ssl_mode(Cluster_type::ASYNC_REPLICATION, *target_instance,
                             ar_options->ssl_mode);

  // check consistency of the global topology
  console->print_info();
  topology->validate_add_replica(nullptr, target_instance, *ar_options);

  std::shared_ptr<Instance> donor_instance = get_cluster_server();

  console->print_info();
  console->print_info("* Checking transaction state of the instance...");

  clone_options->recovery_method = validate_instance_recovery(
      Member_op_action::ADD_INSTANCE, donor_instance.get(), target_instance,
      *clone_options->recovery_method, get_gtid_set_is_complete(), interactive);

  DBUG_EXECUTE_IF("dba_abort_async_add_replica",
                  { throw std::logic_error("debug"); });
}

void Replica_set_impl::add_instance(
    const std::string &instance_def,
    const Async_replication_options &ar_options_,
    const Clone_options &clone_options_, const mysqlshdk::null_string &label,
    Recovery_progress_style progress_style, int sync_timeout, bool interactive,
    bool dry_run) {
  check_preconditions_and_primary_availability("addInstance");

  Async_replication_options ar_options(ar_options_);
  Clone_options clone_options(clone_options_);

  // Testing hack to set a replication delay. This should be removed
  // if/when a replication delay option is ever added.
  DBUG_EXECUTE_IF("dba_add_instance_master_delay",
                  { ar_options.master_delay = 3; });

  auto console = current_console();

  // Connect to the target Instance.
  const auto target_instance =
      Scoped_instance(connect_target_instance(instance_def));
  const auto target_uuid = target_instance->get_uuid();

  // Acquire required locks on target instance (acquired on primary after).
  // No "write" operation allowed to be executed concurrently on the target
  // instance, but the primary can be "shared" by other operations on different
  // target instances.
  auto i_lock = target_instance->get_lock_exclusive();

  // NOTE: Acquire a shared lock on the primary only if the UUID is different
  // from the target instance.
  mysqlshdk::mysql::Lock_scoped plock;
  if (target_uuid.empty() || target_uuid != get_primary_master()->get_uuid())
    plock = get_primary_master()->get_lock_shared();

  auto topology = setup_topology_manager();

  console->print_info("Adding instance to the replicaset...");
  console->print_info();

  read_replication_options(&ar_options);

  console->print_info("* Performing validation checks");
  validate_add_instance(topology.get(), get_primary_master().get(),
                        target_instance.get(), &ar_options, &clone_options,
                        interactive);

  console->print_info("* Updating topology");

  // Create the recovery account
  auto user = create_replication_user(target_instance.get(), dry_run);
  ar_options.repl_credentials = user.first;

  try {
    if (*clone_options.recovery_method == Member_recovery_method::CLONE) {
      // Do and monitor the clone
      handle_clone(target_instance, clone_options, ar_options, user.second,
                   progress_style, sync_timeout, dry_run);

      // When clone is used, the target instance will restart and all
      // connections are closed so we need to test if the connection to the
      // target instance and MD are closed and re-open if necessary
      target_instance->reconnect_if_needed("Target");
      m_metadata_storage->get_md_server()->reconnect_if_needed("Metadata");

      // Clone will copy all tables, including the replication settings stored
      // in mysql.slave_master_info. MySQL will start replication by default if
      // the replication setting are not empty, so in a fast system or if
      // --skip-slave-start is not enabled replication will start and the slave
      // threads will be up-and-running before we issue the new CHANGE MASTER.
      // This will result in an error: MySQL Error 3081 (HY000): (...) This
      // operation cannot be performed with running replication threads; run
      // STOP SLAVE FOR CHANNEL '' first (BUG#30632029)
      //
      // To avoid this situation, we must stop the slave and reset the
      // replication channels.
      remove_channel(target_instance.get(), k_replicaset_channel_name, dry_run);
    }
    // Update the global topology first, which means setting replication
    // channel to the primary in the master replica, so we can know if that
    // works. Async replication between DCs has many things that can go wrong
    // (bad address, private vs public address, network issue, account issues,
    // firewalls etc), so we do this first to keep an eventual rollback to a
    // minimum while retries would also be simpler to handle.

    async_add_replica(get_primary_master().get(), target_instance.get(),
                      k_replicaset_channel_name, ar_options, true, dry_run);

    console->print_info(
        "** Waiting for new instance to synchronize with PRIMARY...");
    if (!dry_run) {
      try {
        // Sync and check whether the slave started OK
        sync_transactions(*target_instance, {k_replicaset_channel_name},
                          sync_timeout);
      } catch (const shcore::Exception &e) {
        if (e.code() == SHERR_DBA_GTID_SYNC_TIMEOUT) {
          console->print_info(
              "You may increase or disable the transaction sync timeout with "
              "the timeout option for <<<addInstance>>>()");
        }
        throw;
      } catch (const cancel_sync &) {
        // Throw it up
        throw;
      }
    }

    Instance_id master_id = static_cast<const topology::Server *>(
                                topology->topology()->get_primary_master_node())
                                ->instance_id;

    log_info("Recording metadata for %s", target_instance->descr().c_str());
    if (!dry_run)
      manage_instance(target_instance.get(), {user.first.user, user.second},
                      *label, master_id, false);
  } catch (const cancel_sync &) {
    if (!dry_run) {
      revert_topology_changes(target_instance.get(), true, false);
    }

    console->print_info();
    console->print_info("Changes successfully reverted.");

    return;
  } catch (const std::exception &e) {
    console->print_error("Error adding instance to replicaset: " +
                         format_active_exception());
    log_warning("While adding async instance: %s", e.what());

    if (!dry_run) {
      revert_topology_changes(target_instance.get(), true, false);
    }

    console->print_info();
    console->print_info("Changes successfully reverted.");

    console->print_error(target_instance->descr() +
                         " could not be added to the replicaset");

    throw;
  }

  console->print_info(shcore::str_format(
      "The instance '%s' was added to the replicaset and is replicating "
      "from %s.\n",
      target_instance->descr().c_str(),
      get_primary_master()->get_canonical_address().c_str()));

  // Wait for the new replica to catch up metadata state
  // Errors after this point don't rollback.
  if (target_instance && !dry_run && sync_timeout >= 0) {
    console->print_info(
        "* Waiting for instance '" + target_instance->descr() +
        "' to synchronize the Metadata updates with the PRIMARY...");
    sync_transactions(*target_instance, {k_replicaset_channel_name},
                      sync_timeout);
  }

  if (dry_run) {
    console->print_info("dryRun finished.");
    console->print_info();
  }
}

void Replica_set_impl::validate_rejoin_instance(
    Global_topology_manager *topology_mng, Instance *target,
    Clone_options *clone_options, Instance_metadata *out_instance_md,
    bool interactive) {
  auto console = current_console();

  // Validate the Clone options.
  clone_options->check_option_values(target->get_version());

  // Check if the target instance belongs to the replicaset (MD).
  std::string target_address = target->get_canonical_address();
  try {
    *out_instance_md =
        m_metadata_storage->get_instance_by_address(target_address);
  } catch (const shcore::Exception &e) {
    if (e.code() == SHERR_DBA_MEMBER_METADATA_MISSING) {
      console->print_error(
          "Cannot rejoin an instance that does not belong to the replicaset. "
          "Please confirm the specified address or execute the operation "
          "against the correct ReplicaSet object.");
      throw shcore::Exception(
          "Instance " + target_address + " does not belong to the replicaset",
          SHERR_DBA_BADARG_INSTANCE_NOT_IN_CLUSTER);
    }
    throw;
  }

  // regular instance checks
  validate_instance(target);

  // Check instance status and consistency with the global topology
  topology_mng->validate_rejoin_replica(target);

  std::shared_ptr<Instance> donor_instance = get_cluster_server();

  console->print_info("** Checking transaction state of the instance...");

  clone_options->recovery_method = validate_instance_recovery(
      Member_op_action::REJOIN_INSTANCE, donor_instance.get(), target,
      *clone_options->recovery_method, get_gtid_set_is_complete(), interactive);
}

void Replica_set_impl::rejoin_instance(const std::string &instance_def,
                                       const Clone_options &clone_options_,
                                       Recovery_progress_style progress_style,
                                       int sync_timeout, bool interactive,
                                       bool dry_run) {
  log_debug("Checking rejoin instance preconditions.");

  check_preconditions_and_primary_availability("rejoinInstance");

  Clone_options clone_options(clone_options_);

  auto console = current_console();

  log_debug("Connecting to target instance.");
  const auto target_instance =
      Scoped_instance(connect_target_instance(instance_def));

  // Acquire required locks on target instance (already acquired on primary).
  // No "write" operation allowed to be executed concurrently on the target
  // instance, but the primary can be "shared" by other operations on different
  // target instances.
  auto i_lock = target_instance->get_lock_exclusive();

  log_debug("Setting up topology manager.");
  auto topology_mng = setup_topology_manager(nullptr, true);

  log_debug("Get current PRIMARY and ensure it is healthy (updatable).");

  // NOTE: Acquire a shared lock on the primary only if the UUID is different
  // from the target instance.
  mysqlshdk::mysql::Lock_scoped plock;
  if (const auto target_uuid = target_instance->get_uuid();
      target_uuid.empty() || target_uuid != get_primary_master()->get_uuid())
    plock = get_primary_master()->get_lock_shared();

  console->print_info("* Validating instance...");
  Instance_metadata instance_md;

  validate_rejoin_instance(topology_mng.get(), target_instance.get(),
                           &clone_options, &instance_md, interactive);

  // Update target instance replication settings and restart replication.
  console->print_info("* Rejoining instance to replicaset...");

  DBUG_EXECUTE_IF("dba_abort_async_rejoin_replica",
                  { throw std::logic_error("debug"); });

  // NOTE: Replication user needs to be refreshed in case we are rejoining the
  // old PRIMARY from the replicaset.
  Async_replication_options ar_options;

  read_replication_options(&ar_options);

  std::string repl_account_host;
  std::tie(ar_options.repl_credentials, repl_account_host) =
      refresh_replication_user(target_instance.get(), dry_run);

  try {
    if (*clone_options.recovery_method == Member_recovery_method::CLONE) {
      // Do and monitor the clone
      handle_clone(target_instance, clone_options, ar_options,
                   repl_account_host, progress_style, sync_timeout, dry_run);

      // When clone is used, the target instance will restart and all
      // connections are closed so we need to test if the connection to the
      // target instance and MD are closed and re-open if necessary
      target_instance->reconnect_if_needed("Target");
      m_metadata_storage->get_md_server()->reconnect_if_needed("Metadata");

      // Clone will copy all tables, including the replication settings stored
      // in mysql.slave_master_info. MySQL will start replication by default if
      // the replication setting are not empty, so in a fast system or if
      // --skip-slave-start is not enabled replication will start and the slave
      // threads will be up-and-running before we issue the new CHANGE MASTER.
      // This will result in an error: MySQL Error 3081 (HY000): (...) This
      // operation cannot be performed with running replication threads; run
      // STOP SLAVE FOR CHANNEL '' first (BUG#30632029)
      //
      // To avoid this situation, we must stop the slave and reset the
      // replication channels.
      remove_channel(target_instance.get(), k_replicaset_channel_name, dry_run);
      reset_channel(target_instance.get(), k_replicaset_channel_name, true,
                    dry_run);
    }

    if (!dry_run) {
      async_rejoin_replica(get_primary_master().get(), target_instance.get(),
                           k_replicaset_channel_name, ar_options);

      console->print_info(
          "** Waiting for rejoined instance to synchronize with PRIMARY...");

      try {
        // Sync and check whether the slave started OK
        sync_transactions(*target_instance, {k_replicaset_channel_name},
                          sync_timeout);
      } catch (const cancel_sync &) {
        log_info("Operating canceled during transactions sync at %s.",
                 target_instance->descr().c_str());
        // Throw it up
        throw;
      } catch (const shcore::Exception &e) {
        if (e.code() == SHERR_DBA_GTID_SYNC_TIMEOUT) {
          console->print_info(
              "You may increase or disable the transaction sync timeout with "
              "the timeout option for <<<rejoinInstance>>>()");
        }
        throw e;
      }
    }

    console->print_info("* Updating the Metadata...");

    // Set new instance information and store in MD.
    if (!dry_run) {
      MetadataStorage::Transaction trx(m_metadata_storage);
      instance_md.master_id =
          static_cast<const topology::Server *>(
              topology_mng->topology()->get_primary_master_node())
              ->instance_id;
      instance_md.primary_master = false;
      m_metadata_storage->record_async_member_rejoined(instance_md);
      trx.commit();
      ensure_metadata_has_server_uuid(*target_instance);
    }
  } catch (const cancel_sync &) {
    stop_channel(target_instance.get(), k_replicaset_channel_name, true, false);

    console->print_info();
    console->print_info("Changes successfully reverted.");

    return;
  } catch (const std::exception &e) {
    console->print_error("Error rejoining instance to replicaset: " +
                         format_active_exception());
    log_warning("While rejoining async instance: %s", e.what());

    stop_channel(target_instance.get(), k_replicaset_channel_name, true, false);

    console->print_error(target_instance->descr() +
                         " could not be rejoined to the replicaset");

    throw;
  }

  console->print_info(shcore::str_format(
      "The instance '%s' rejoined the replicaset and is replicating "
      "from %s.\n",
      target_instance->descr().c_str(),
      get_primary_master().get()->get_canonical_address().c_str()));

  if (dry_run) {
    console->print_info("dryRun finished.");
    console->print_info();
  }
}

void Replica_set_impl::validate_remove_instance(
    Global_topology_manager *topology, mysqlshdk::mysql::IInstance *master,
    const std::string &target_address, Instance *target, bool force,
    Instance_metadata *out_instance_md, bool *out_repl_working) {
  auto console = current_console();

  // check if belongs to the replicaset
  try {
    *out_instance_md =
        m_metadata_storage->get_instance_by_address(target_address);
  } catch (const shcore::Exception &e) {
    if (e.code() == SHERR_DBA_MEMBER_METADATA_MISSING) {
      console->print_error(
          "Instance " + target_address +
          " cannot be removed because it does not belong to the replicaset "
          "(not found in the metadata). If you really want to remove this "
          "instance because it is still using replication then it must be "
          "stopped manually.");
      throw shcore::Exception(
          target_address + " does not belong to the replicaset",
          SHERR_DBA_BADARG_INSTANCE_NOT_IN_CLUSTER);
    }
    throw;
  }

  if (out_instance_md->primary_master) {
    console->print_error(target_address +
                         " is a PRIMARY and cannot be removed.");
    throw shcore::Exception(
        "PRIMARY instance cannot be removed from the replicaset.",
        SHERR_DBA_BADARG_INSTANCE_REMOVE_NOT_ALLOWED);
  }

  if (out_instance_md->cluster_id != get_id())
    throw shcore::Exception(
        target_address + " does not belong to the replicaset",
        SHERR_DBA_BADARG_INSTANCE_NOT_IN_CLUSTER);

  // check consistency of the global topology
  if (target) {
    topology->validate_remove_replica(master, target, force, out_repl_working);
  }
}

void Replica_set_impl::remove_instance(const std::string &instance_def_,
                                       std::optional<bool> force, int timeout) {
  log_debug("Checking remove instance preconditions.");

  check_preconditions_and_primary_availability("removeInstance");

  auto console = current_console();
  auto ipool = current_ipool();

  // Normalize what's given from the argument, to strip out username, pwd
  // and other garbage
  std::string instance_def = Connection_options(instance_def_).uri_endpoint();

  log_debug("Setting up topology manager.");
  auto topology = setup_topology_manager();

  log_debug("Connecting to target instance.");
  Scoped_instance target_server;
  try {
    // Do not print the ERROR message here (in connect_target_instance())
    target_server =
        Scoped_instance(connect_target_instance(instance_def_, false));
  } catch (const shcore::Exception &) {
    // Check if instance belongs to the replicaset (to send a more user-friendly
    // message to users)
    bool belong_to_md = true;
    std::string target_address =
        target_server ? target_server->get_canonical_address() : instance_def;

    if (Connection_options(target_address).has_port()) {
      try {
        m_metadata_storage->get_instance_by_address(target_address);
      } catch (const shcore::Exception &err) {
        if (err.code() == SHERR_DBA_MEMBER_METADATA_MISSING) {
          belong_to_md = false;
        }
        // Ignore any error here: when checking if belongs to metadata.
      }
    } else {
      // user didn't provide a port, we cannot check if instance is in metadata
      belong_to_md = false;
    }

    if (!force.has_value() || !force.value()) {
      console->print_error(
          "Unable to connect to the target instance " + target_address +
          ". Please make sure the instance is available and try again. If the "
          "instance is permanently not reachable, use the 'force' option to "
          "remove it from the replicaset metadata and skip reconfiguration of "
          "that instance.");
      throw;
    } else {
      if (belong_to_md) {
        console->print_note(
            "Unable to connect to the target instance " + target_address +
            ". The instance will only be removed from the metadata, but its "
            "replication configuration cannot be updated. Please, take any "
            "necessary actions to make sure that the instance will not "
            "replicate from the replicaset if brought back online.");
      } else {
        console->print_error(
            "Instance " + target_address +
            " is unreachable and was not found in the replicaset metadata. "
            "The exact address of the instance as recorded in the metadata "
            "must be used in cases where the target is unreachable.");
        throw shcore::Exception(
            target_address + " does not belong to the replicaset",
            SHERR_DBA_BADARG_INSTANCE_NOT_IN_CLUSTER);
      }
    }
  }

  // Acquire required locks on target instance and primary.
  // No "write" operation allowed to be executed concurrently on the target
  // instance, but the primary can be "shared" by other operations on different
  // target instances.
  // NOTE: Do not lock target instance if unreachable, and skip primary if the
  //       same as the target instance.
  mysqlshdk::mysql::Lock_scoped slock, plock;
  {
    std::string target_uuid;
    if (target_server) {
      slock = target_server->get_lock_exclusive();
      target_uuid = target_server->get_uuid();
    }

    // NOTE: Acquire a shared lock on the primary only if the UUID is different
    // from the target instance.
    if (target_uuid.empty() || target_uuid != get_primary_master()->get_uuid())
      plock = get_primary_master()->get_lock_shared();
  }

  Instance_metadata md;
  bool repl_working = false;

  validate_remove_instance(
      topology.get(), get_primary_master().get(),
      target_server.get() ? target_server->get_canonical_address()
                          : instance_def,
      target_server.get(), force.value_or(false), &md, &repl_working);

  if (md.invalidated) {
    console->print_note(md.label +
                        " is invalidated, replication sync will be skipped.");
    timeout = -1;
  }

  // sync transactions before making changes (if not invalidated)
  if (target_server && repl_working && timeout >= 0) {
    try {
      console->print_info("* Waiting for instance '" + target_server->descr() +
                          "' to synchronize with the PRIMARY...");
      sync_transactions(*target_server, {k_replicaset_channel_name}, timeout);
    } catch (const shcore::Exception &e) {
      if (force.value_or(false)) {
        console->print_warning(
            "Transaction sync failed but ignored because of 'force' option: " +
            e.format());
      } else {
        console->print_error(
            "Transaction sync failed. Use the 'force' option to remove "
            "anyway.");
        throw;
      }
    }
  }

  // drop user first since we need to query MD for it - this will ignore DB
  // errors
  drop_replication_user(md.uuid, target_server.get());

  // update metadata
  log_debug("Removing instance from the Metadata.");
  MetadataStorage::Transaction trx(get_metadata_storage());
  m_metadata_storage->record_async_member_removed(md.cluster_id, md.id);
  trx.commit();

  if (target_server.get()) {
    if (repl_working && timeout >= 0) {
      // If replication is working, sync once again so that the drop user and
      // metadata update are caught up with
      try {
        console->print_info(
            "* Waiting for instance '" + target_server->descr() +
            "' to synchronize the Metadata updates with the PRIMARY...");
        sync_transactions(*target_server, {k_replicaset_channel_name}, timeout);
      } catch (const shcore::Exception &e) {
        if (force.value_or(false)) {
          console->print_warning(
              "Transaction sync failed but ignored because of 'force' "
              "option: " +
              e.format());
        } else {
          console->print_error(
              "Transaction sync failed. Use the 'force' option to remove "
              "anyway.");
          throw;
        }
      }
    }

    // actual stop slave happens last, so that other changes can get propagated
    // to the instance being removed 1st
    log_debug("Updating replication settings on the target instance.");
    try {
      async_remove_replica(target_server.get(), k_replicaset_channel_name,
                           false);
    } catch (const shcore::Exception &e) {
      console->print_error("Error updating replication settings: " +
                           e.format());

      console->print_info(
          shcore::str_format("Metadata for instance '%s' was deleted, but "
                             "replication clean up failed with an error.\n",
                             target_server->descr().c_str()));

      log_warning("While removing async instance: %s", e.what());
      throw;
    }

    console->print_info(shcore::str_format(
        "The instance '%s' was removed from the replicaset.\n",
        md.label.c_str()));
  } else {
    console->print_info(shcore::str_format(
        "Metadata for instance '%s' was deleted, but instance "
        "configuration could not be updated.\n",
        instance_def.c_str()));
  }

  // If target server was the removed one, invalidate
  if (m_cluster_server->get_uuid() == md.uuid) {
    target_server_invalidated();
  }
}

void Replica_set_impl::set_primary_instance(const std::string &instance_def,
                                            uint32_t timeout, bool dry_run) {
  auto console = current_console();
  auto ipool = current_ipool();

  check_preconditions_and_primary_availability("setPrimaryInstance");

  // NOTE: Acquire an exclusive lock on the primary.
  auto plock = get_primary_master()->get_lock_exclusive();

  topology::Server_global_topology *srv_topology = nullptr;
  auto topology = setup_topology_manager(&srv_topology);
  // topology->set_sync_timeout(timeout);

  const topology::Server *promoted =
      check_target_member(srv_topology, instance_def);
  if (!promoted)
    throw shcore::Exception(
        "Unable to find instance '" + instance_def + "' in the topology.",
        SHERR_DBA_ASYNC_MEMBER_TOPOLOGY_MISSING);

  const topology::Server *demoted = static_cast<const topology::Server *>(
      srv_topology->get_primary_master_node());

  if (promoted == demoted) {
    console->print_info("Target instance " + promoted->label +
                        " is already the PRIMARY.");
    return;
  }

  validate_node_status(promoted);

  console->print_info(shcore::str_format(
      "%s will be promoted to PRIMARY of '%s'.\nThe current PRIMARY is %s.\n",
      promoted->label.c_str(), get_name().c_str(), demoted->label.c_str()));

  console->print_info("* Connecting to replicaset instances");
  std::list<Instance_metadata> unreachable;
  Scoped_instance_list instances(connect_all_members(0, false, &unreachable));

  if (!unreachable.empty()) {
    throw shcore::Exception("One or more instances are unreachable",
                            SHERR_DBA_ASYNC_MEMBER_UNREACHABLE);
  }

  // Acquire required locks on all (alive) replica set instances (except the
  // primary, already acquired). No "write" operation allowed to be executed
  // concurrently on the instances.
  auto i_locks = get_instance_lock_exclusive(instances.list(),
                                             std::chrono::seconds::zero(),
                                             get_primary_master()->get_uuid());

  // another set of connections for locks
  // Note: give extra margin for the connection read timeout, so that it doesn't
  // get triggered before server-side timeouts
  Scoped_instance_list lock_instances(
      connect_all_members(timeout + 5, false, &unreachable));

  if (!unreachable.empty()) {
    throw shcore::Exception("One or more instances are unreachable",
                            SHERR_DBA_ASYNC_MEMBER_UNREACHABLE);
  }

  std::shared_ptr<Instance> master;
  std::shared_ptr<Instance> new_master;
  {
    auto it = std::find_if(instances.list().begin(), instances.list().end(),
                           [promoted](const std::shared_ptr<Instance> &i) {
                             return i->get_uuid() ==
                                    promoted->get_primary_member()->uuid;
                           });
    if (it == instances.list().end()) {
      throw shcore::Exception::runtime_error(promoted->label +
                                             " cannot be promoted");
    }

    new_master = *it;

    it = std::find_if(instances.list().begin(), instances.list().end(),
                      [demoted](const std::shared_ptr<Instance> &i) {
                        return i->get_uuid() ==
                               demoted->get_primary_member()->uuid;
                      });
    if (it == instances.list().end()) {
      throw std::logic_error("Internal error: couldn't find primary");
    }
    master = *it;
  }
  console->print_info();

  console->print_info("* Performing validation checks");
  topology->validate_switch_primary(master.get(), new_master.get(),
                                    instances.list());
  console->print_info();

  // Pre-synchronize the promoted primary before making any changes
  // This should ensure that there's nothing left that could cause long delays
  // or timeouts (locks, replication lag etc). Once the metadata is updated,
  // the router will begin sending RW traffic to the new primary. We won't lose
  // consistency because they should fail with SRO errors, but we should try
  // to minimize the amount of time spent in that state.
  console->print_info("* Synchronizing transaction backlog at " +
                      new_master->descr());
  if (!dry_run) {
    sync_transactions(*new_master, {k_replicaset_channel_name}, timeout);
  }

  console->print_info("* Updating metadata");
  // Re-generate a new password for the master being demoted.
  Async_replication_options ar_options;

  read_replication_options(&ar_options);

  std::string repl_account_host;
  std::tie(ar_options.repl_credentials, repl_account_host) =
      refresh_replication_user(master.get(), dry_run);

  // Update the metadata with the state the replicaset is supposed to be in
  log_info("Updating metadata at %s",
           m_metadata_storage->get_md_server()->descr().c_str());
  if (!dry_run) {
    MetadataStorage::Transaction trx(get_metadata_storage());
    m_metadata_storage->record_async_primary_switch(promoted->instance_id);
    trx.commit();
  }
  console->print_info();

  // Synchronize all slaves and lock all instances.
  Global_locks global_locks;
  try {
    global_locks.acquire(lock_instances.list(),
                         demoted->get_primary_member()->uuid, timeout, dry_run);
  } catch (const std::exception &e) {
    console->print_error(shcore::str_format(
        "An error occurred while preparing replicaset instances for a PRIMARY "
        "switch: %s",
        e.what()));

    console->print_note("Reverting metadata changes");
    if (!dry_run) {
      try {
        MetadataStorage::Transaction trx(get_metadata_storage());
        m_metadata_storage->record_async_primary_switch(demoted->instance_id);
        trx.commit();
      } catch (const std::exception &err) {
        console->print_warning(shcore::str_format(
            "Failed to revert metadata changes on the PRIMARY: %s",
            err.what()));
      }
    }
    throw;
  }

  console->print_info("* Updating replication topology");
  // Update the topology but revert if it fails
  try {
    do_set_primary_instance(master.get(), new_master.get(), instances.list(),
                            ar_options, dry_run);
  } catch (...) {
    console->print_note("Reverting metadata changes");
    if (!dry_run) {
      MetadataStorage::Transaction trx(get_metadata_storage());
      m_metadata_storage->record_async_primary_switch(demoted->instance_id);
      trx.commit();
    }
    throw;
  }
  console->print_info();

  // This will update the MD object to use the new primary
  if (!dry_run) {
    primary_instance_did_change(new_master);
    new_master->steal();
  }

  console->print_info(new_master->get_canonical_address() +
                      " was promoted to PRIMARY.");
  console->print_info();

  if (dry_run) {
    console->print_info("dryRun finished.");
    console->print_info();
  }
}

void Replica_set_impl::do_set_primary_instance(
    Instance *master, Instance *new_master,
    const std::list<std::shared_ptr<Instance>> &instances,
    const Async_replication_options &ar_options, bool dry_run) {
  auto console = current_console();
  shcore::Scoped_callback_list undo_list;

  try {
    // First, promote the new primary by stopping slave, unfencing it and
    // making the old primary a slave of the new one.
    // Topology changes are reverted on exception.
    async_swap_primary(master, new_master, k_replicaset_channel_name,
                       ar_options, &undo_list, dry_run);

    // NOTE: Skip old master, already setup previously by async_swap_primary().
    async_change_primary(new_master, instances, k_replicaset_channel_name,
                         ar_options, master, &undo_list, dry_run);
  } catch (...) {
    console->print_error("Error changing replication source: " +
                         format_active_exception());

    console->print_note("Reverting replication changes");
    undo_list.call();

    throw shcore::Exception("Error during switchover",
                            SHERR_DBA_SWITCHOVER_ERROR);
  }

  undo_list.cancel();

  // Clear replication configs from the promoted instance. Do it after
  // everything is done, to make reverting easier.
  try {
    reset_channel(new_master, k_replicaset_channel_name, true, dry_run);
  } catch (...) {
    // Failure to reset slave is not fatal
    console->print_warning("Error resetting replication configurations at " +
                           new_master->descr());
  }
}

void Replica_set_impl::force_primary_instance(const std::string &instance_def,
                                              uint32_t timeout,
                                              bool invalidate_error_instances,
                                              bool dry_run) {
  Async_replication_options ar_options;

  try {
    check_preconditions("forcePrimaryInstance");
  } catch (const shcore::Exception &e) {
    // When forcing the primary, there's no primary available
    if (e.code() == SHERR_DBA_ASYNC_PRIMARY_UNAVAILABLE) {
      log_debug("No PRIMARY member available: %s", e.what());
    } else {
      throw;
    }
  }

  auto console = current_console();
  auto ipool = current_ipool();

  topology::Server_global_topology *srv_topology = nullptr;
  auto topology = setup_topology_manager(&srv_topology);

  const topology::Server *demoted = static_cast<const topology::Server *>(
      srv_topology->get_primary_master_node());

  const topology::Server *promoted = nullptr;

  // Check if the specified target instance is available.
  if (!instance_def.empty()) {
    promoted = check_target_member(srv_topology, instance_def);

    if (promoted == demoted) {
      throw shcore::Exception(promoted->label + " is already the PRIMARY",
                              SHERR_DBA_BAD_ASYNC_PRIMARY_CANDIDATE);
    }
  }

  std::vector<Instance_metadata> instances_md =
      get_metadata_storage()->get_all_instances(get_id());
  std::list<std::shared_ptr<Instance>> instances;
  std::list<Instance_id> invalidate_ids;

  {
    std::list<Instance_metadata> unreachable;

    console->print_info("* Connecting to replicaset instances");
    // give extra margin for the connection read timeout, so that it doesn't
    // get triggered before server-side timeouts
    instances = connect_all_members(timeout + 5, true, &unreachable);

    if (!unreachable.empty()) {
      if (!invalidate_error_instances) {
        console->print_error(
            "Could not connect to one or more SECONDARY instances. Use the "
            "'invalidateErrorInstances' option to perform the failover anyway "
            "by skipping and invalidating unreachable instances.");
        throw shcore::Exception("One or more instances are unreachable",
                                SHERR_DBA_UNREACHABLE_INSTANCES);
      }
    }

    for (const auto &i : unreachable) {
      console->print_note(
          i.label +
          " will be invalidated and must be removed from the replicaset.");

      invalidate_ids.push_back(i.id);

      // Remove invalidated instance from the instance metadata list.
      instances_md.erase(
          std::remove_if(instances_md.begin(), instances_md.end(),
                         [&i](const Instance_metadata &i_md) {
                           return i_md.uuid == i.uuid;
                         }),
          instances_md.end());
    }
    console->print_info();
  }

  // Acquire required locks on all (alive) replica set instances.
  // No "write" operation allowed to be executed concurrently on the instances.
  auto i_locks = get_instance_lock_exclusive(instances);

  // Check for replication applier errors on all (online) instances, in order
  // to anticipate issues when applying retrieved transaction and try to
  // minimize the consequences of BUG#30148247.
  // NOTE: Instances with replication errors will be invalidated and skipped if
  //       invalidate_error_instances = true.
  check_replication_applier_errors(srv_topology, &instances,
                                   invalidate_error_instances, &instances_md,
                                   &invalidate_ids);

  // Wait for all instances to apply retrieved transactions (relay log) first.
  // NOTE: Otherwise GTID_EXECUTED set might be missing trx when checking most
  //       up-to-date instances.
  wait_all_apply_retrieved_trx(&instances, std::chrono::seconds{timeout},
                               invalidate_error_instances, &instances_md,
                               &invalidate_ids);

  // Find a candidate to be promoted.
  // NOTE: Use updated (current) GTID_EXECUTED set from instance and not the
  //       "cached" value in the srv_topology.
  if (instance_def.empty()) {
    console->print_info(
        "* Searching instance with the most up-to-date transaction set");
    promoted = srv_topology->find_failover_candidate(instances);
  }

  if (!promoted) {
    assert(instance_def.empty());

    throw shcore::Exception(
        "Could not find a suitable candidate to failover to",
        SHERR_DBA_NO_ASYNC_PRIMARY_CANDIDATES);
  } else {
    console->print_info(
        promoted->label +
        " will be promoted to PRIMARY of the replicaset and the "
        "former PRIMARY will be invalidated.");
    console->print_info();
  }

  if (promoted->invalidated)
    throw shcore::Exception(promoted->label + " was invalidated by a failover",
                            SHERR_DBA_ASYNC_MEMBER_INVALIDATED);

  std::shared_ptr<Instance> new_master;
  {
    auto it = std::find_if(instances.begin(), instances.end(),
                           [promoted](const std::shared_ptr<Instance> &i) {
                             return i->get_uuid() ==
                                    promoted->get_primary_member()->uuid;
                           });
    // either an invalid target or the target is unavailable
    if (it == instances.end())
      throw shcore::Exception::argument_error(promoted->label +
                                              " cannot be promoted");
    new_master = *it;
  }

  // Validate instance to be promoted.
  topology->validate_force_primary(new_master.get(), instances);

  if (invalidate_ids.size() > 0) {
    console->print_note(shcore::str_format(
        "%zi instances will be skipped and invalidated during the failover",
        invalidate_ids.size()));
    console->print_info();
  }

  try {
    console->print_info("* Promoting " + new_master->descr() +
                        " to a PRIMARY...");
    async_force_primary(new_master.get(), k_replicaset_channel_name, ar_options,
                        dry_run);
    console->print_info();

    // MD update has to happen after the failover, since there's no PRIMARY
    // before that
    console->print_info("* Updating metadata...");
    if (!dry_run) {
      new_master->steal();

      primary_instance_did_change(new_master);

      try {
        MetadataStorage::Transaction trx(get_metadata_storage());
        m_metadata_storage->record_async_primary_forced_switch(
            promoted->instance_id, invalidate_ids);
        trx.commit();
      } catch (const shcore::Exception &e) {
        // CR_SERVER_LOST will happen if the connection timeouts while waiting
        // for the INSERT/UPDATE to execute, which could happen if there's
        // a lock, for example.
        console->print_error("Could not update metadata: " + e.format());
        if (e.code() == CR_SERVER_LOST) {
          console->print_info(
              "Metadata update may have failed because of a timeout.");
        }
        // Restart replication on the promoted instance and re-enable read-only,
        // i.e., revert all previous changes from async_force_primary().
        Scoped_instance target(ipool->connect_unchecked(promoted));
        undo_async_force_primary(target.get(), k_replicaset_channel_name,
                                 dry_run);
        // fence_instance(target.get());

        invalidate_handle();

        throw shcore::Exception("Error during failover: " + e.format(),
                                SHERR_DBA_FAILOVER_ERROR);
      }
    }
    console->print_info();

    console->print_info(promoted->label + " was force-promoted to PRIMARY.");
    console->print_note(
        "Former PRIMARY " + demoted->label +
        " is now invalidated and must be removed from the replicaset.");
  } catch (const shcore::Exception &e) {
    if (e.code() == SHERR_DBA_FAILOVER_ERROR) throw;

    log_warning("While forcing primary instance: %s", e.what());
    throw;
  } catch (const std::exception &e) {
    log_warning("While forcing primary instance: %s", e.what());
    throw;
  }

  console->print_info("* Updating source of remaining SECONDARY instances");
  {
    shcore::Scoped_callback_list undo_list;
    try {
      async_change_primary(new_master.get(), instances,
                           k_replicaset_channel_name, ar_options, nullptr,
                           &undo_list, dry_run);
    } catch (...) {
      console->print_error("Error changing replication source: " +
                           format_active_exception());

      console->print_note("Reverting replication changes");
      undo_list.call();

      throw shcore::Exception("Error during switchover",
                              SHERR_DBA_SWITCHOVER_ERROR);
    }
    undo_list.cancel();
  }

  console->print_info();

  // Clear replication configs from the promoted instance. Do it after
  // everything is done, to make reverting easier.
  reset_channel(new_master.get(), k_replicaset_channel_name, true, dry_run);

  console->print_info("Failover finished successfully.");
  console->print_info();

  if (dry_run) {
    console->print_info("dryRun finished.");
    console->print_info();
  }
}

shcore::Value Replica_set_impl::status(int extended) {
  check_preconditions_and_primary_availability("status", false);

  Cluster_metadata cmd = get_metadata();

  std::unique_ptr<topology::Global_topology> topo(
      topology::scan_global_topology(get_metadata_storage().get(), cmd,
                                     k_replicaset_channel_name, true));

  Status_options opts;
  opts.show_members = true;
  opts.show_details = extended;

  shcore::Dictionary_t status = replica_set_status(
      *dynamic_cast<topology::Server_global_topology *>(topo.get()), opts);

  status->get_map("replicaSet")->set("name", shcore::Value(get_name()));

  // Gets the metadata version
  if (opts.show_details >= 1) {
    auto version = mysqlsh::dba::metadata::installed_version(
        m_metadata_storage->get_md_server());
    status->set("metadataVersion", shcore::Value(version.get_base()));
  }

  return shcore::Value(status);
}

std::shared_ptr<Global_topology_manager>
Replica_set_impl::setup_topology_manager(
    topology::Server_global_topology **out_topology, bool deep) {
  Cluster_metadata cmd;
  if (!get_metadata_storage()->get_cluster(get_id(), &cmd))
    throw shcore::Exception("Metadata not found for replicaset " + get_name(),
                            SHERR_DBA_METADATA_MISSING);

  std::unique_ptr<topology::Global_topology> topology(
      topology::scan_global_topology(get_metadata_storage().get(), cmd,
                                     k_replicaset_channel_name, deep));

  auto gtm =
      std::make_shared<Star_global_topology_manager>(0, std::move(topology));

  if (out_topology)
    *out_topology =
        dynamic_cast<topology::Server_global_topology *>(gtm->topology());

  return gtm;
}

std::vector<Instance_metadata> Replica_set_impl::get_instances_from_metadata()
    const {
  return get_metadata_storage()->get_replica_set_instances(get_id());
}

/*
 * Acquire the primary.
 *
 * Find the primary and lock it if needed, ensuring the replicaset object can
 * perform update operations.
 *
 * For a replicaset to be updatable, it's necessary that:
 * - the MD object is connected to the PRIMARY of the primary master of the
 * primary replicaset, so that the MD can be updated (and is also not lagged)
 * - the primary master of the replicaset is reachable, so that replicaset
 * accounts can be created there.
 *
 * An exception is thrown if not possible to connect to the primary master.
 *
 * An Instance object connected to the primary master is returned. The session
 * is owned by the replicaset object.
 */
<<<<<<< HEAD
std::tuple<mysqlsh::dba::Instance *, mysqlshdk::mysql::Lock_scoped>
Replica_set_impl::acquire_primary_locked(mysqlshdk::mysql::Lock_mode mode,
                                         std::string_view skip_lock_uuid) {
  auto check_not_invalidated = [this](Instance *primary,
                                      Instance_metadata *out_new_primary) {
=======
mysqlsh::dba::Instance *Replica_set_impl::acquire_primary(
    bool /* primary_required */, mysqlshdk::mysql::Lock_mode mode,
    const std::string &skip_lock_uuid, bool) {
  auto console = current_console();

  auto check_not_invalidated = [&](Instance *primary,
                                   Instance_metadata *out_new_primary) {
>>>>>>> 9a8759de
    uint64_t view_id;
    auto members =
        m_metadata_storage->get_replica_set_members(get_id(), &view_id);
    assert(!members.empty());

    auto ipool = current_ipool();

    // Check if some other member has a higher view_id
    for (const auto &m : members) {
      try {
        Scoped_instance i(ipool->connect_unchecked_uuid(m.uuid));
        MetadataStorage md(*i);

        uint64_t alt_view_id = 0;
        std::vector<Instance_metadata> alt_members =
            md.get_replica_set_members(get_id(), &alt_view_id);
        if (alt_view_id <= view_id) continue;

        log_info("view_id at %s is %s, target %s is %s", m.endpoint.c_str(),
                 std::to_string(alt_view_id).c_str(), primary->descr().c_str(),
                 std::to_string(view_id).c_str());

        for (const auto &am : alt_members) {
          if (!am.primary_master) continue;
          log_info("Primary according to target %s is %s", m.label.c_str(),
                   am.label.c_str());
          *out_new_primary = am;
          break;
        }

        return false;

      } catch (const std::exception &e) {
        log_warning("Could not connect to member %s: %s", m.endpoint.c_str(),
                    e.what());
      }
    }

    return true;
  };

  // Auxiliary lambda function to find the primary.
  auto find_primary = [&]() {
    auto ipool = current_ipool();
    try {
      std::shared_ptr<Instance> primary =
          ipool->connect_async_cluster_primary(get_id());

      primary->steal();
      m_primary_master = primary;
      m_metadata_storage = std::make_shared<MetadataStorage>(m_primary_master);
      ipool->set_metadata(m_metadata_storage);

      log_info("Connected to ReplicaSet PRIMARY instance '%s'",
               m_primary_master->descr().c_str());
    } catch (const shcore::Exception &e) {
      if (e.code() == SHERR_DBA_ASYNC_MEMBER_INVALIDATED) {
        current_console()->print_error(
            get_name() +
            " was invalidated by a failover. Please "
            "repair it or remove it from the ReplicaSet.");
      }
      throw shcore::Exception(e.what(), SHERR_DBA_ASYNC_PRIMARY_UNAVAILABLE);
    }
  };

  // Always search for the primary (no cache, since it might have changed).
  uint64_t view_id, new_view_id;
  std::string uuid, new_uuid;
  bool primary_found = false;

  // Make sure the primary did not changed while determining it and acquiring
  // the lock on it, avoiding any race condition.
  mysqlshdk::mysql::Lock_scoped plock;

  while (!primary_found) {
    // Get the primary info (before acquiring lock);
    m_metadata_storage->get_replica_set_primary_info(get_id(), &uuid, &view_id);

    find_primary();

    // acquire the needed lock on the primary

    if (skip_lock_uuid.empty() ||
        skip_lock_uuid != m_primary_master->get_uuid()) {
      if (mode == mysqlshdk::mysql::Lock_mode::SHARED)
        plock = m_primary_master->get_lock_shared();
      else if (mode == mysqlshdk::mysql::Lock_mode::EXCLUSIVE)
        plock = m_primary_master->get_lock_exclusive();
    }

    // Get the primary info again (after acquiring lock);
    m_metadata_storage->get_replica_set_primary_info(get_id(), &new_uuid,
                                                     &new_view_id);

    if (uuid == new_uuid) {
      primary_found = true;
      continue;
    }

    // Primary changed while finding it and acquiring lock on it:
    // - Release any acquired lock on the old primary and try again.
    plock = nullptr;  // forces a lock release (if any)
  }

  // ensure that the primary isn't invalidated
  Instance_metadata new_primary;
  if (!check_not_invalidated(m_primary_master.get(), &new_primary)) {
    // Throw an exception so that the error can bubble up all the way up to the
    // top of the stack. All assumptions made by the code path up to this point
    // were based on an invalidated members view of the replicaset, which
    // is no good.
    shcore::Exception exc("Target " + m_cluster_server->descr() +
                              " was invalidated in a failover",
                          SHERR_DBA_ASYNC_MEMBER_INVALIDATED);

    exc.error()->set("new_primary_endpoint",
                     shcore::Value(new_primary.endpoint));
    throw exc;
  }

  return {m_primary_master.get(), std::move(plock)};
}

mysqlsh::dba::Instance *Replica_set_impl::acquire_primary(
    bool /* primary_required */) {
  // since acquire_primary_locked() has a lock mode NONE, to avoid duplicating
  // code, we can simply call it with NONE
  auto [instance, lock] =
      acquire_primary_locked(mysqlshdk::mysql::Lock_mode::NONE);

  assert(!lock);  // make sure the lock is empty

  return instance;
}

Cluster_metadata Replica_set_impl::get_metadata() const {
  Cluster_metadata cmd;
  if (!get_metadata_storage()->get_cluster(get_id(), &cmd)) {
    throw shcore::Exception(
        "ReplicaSet metadata could not be loaded for " + get_name(),
        SHERR_DBA_METADATA_MISSING);
  }
  return cmd;
}

void Replica_set_impl::release_primary() { m_primary_master.reset(); }

void Replica_set_impl::primary_instance_did_change(
    const std::shared_ptr<Instance> &new_primary) {
  if (m_primary_master) m_primary_master->release();
  m_primary_master.reset();

  if (new_primary) {
    m_primary_master = new_primary;
    new_primary->retain();

    m_metadata_storage = std::make_shared<MetadataStorage>(new_primary);
  }
}

void Replica_set_impl::invalidate_handle() {
  if (m_primary_master) m_primary_master->release();
  m_primary_master.reset();
}

void Replica_set_impl::ensure_metadata_has_server_uuid(
    const mysqlsh::dba::Instance &instance) {
  const auto target_uuid = instance.get_uuid();

  try {
    m_metadata_storage->get_instance_by_uuid(target_uuid);
    return;  // uuid is in metadata
  } catch (const shcore::Exception &e) {
    if (e.code() != SHERR_DBA_MEMBER_METADATA_MISSING) throw;
  }

  log_info("Updating instance '%s' server UUID in metadata.",
           instance.descr().c_str());

  Instance_metadata instance_md(query_instance_info(instance, false));
  instance_md.cluster_id = get_id();
  m_metadata_storage->update_instance(instance_md);
}

void Replica_set_impl::ensure_compatible_donor(
    const std::string &instance_def, mysqlshdk::mysql::IInstance *recipient) {
  /*
   * A donor is compatible if:
   *
   *   - It's an ONLINE ReplicaSet member
   *   - The target (recipient) and donor instances support clone (version
   *     >= 8.0.17)
   *   - It has the same version of the recipient
   *   - It has the same operating system as the recipient
   */

  const auto target = Scoped_instance(connect_target_instance(instance_def));

  // Check if the target belongs to the ReplicaSet (MD)
  std::string target_address = target->get_canonical_address();
  try {
    m_metadata_storage->get_instance_by_address(target_address);
  } catch (const shcore::Exception &e) {
    if (e.code() == SHERR_DBA_MEMBER_METADATA_MISSING) {
      throw shcore::Exception(
          "Instance " + target_address + " does not belong to the replicaset",
          SHERR_DBA_BADARG_INSTANCE_NOT_IN_CLUSTER);
    }
    throw;
  }

  // Check if the instance is ONLINE
  {
    auto topology_mng = setup_topology_manager();

    auto topology_node =
        topology_mng->topology()->try_get_node_for_uuid(target->get_uuid());
    if (!topology_node)
      topology_node = topology_mng->topology()->try_get_node_for_endpoint(
          target->get_canonical_address());
    if (!topology_node)
      throw shcore::Exception(
          "Unable to find instance '" + target->descr() + "' in the topology.",
          SHERR_DBA_ASYNC_MEMBER_TOPOLOGY_MISSING);

    if (topology_node->status() != topology::Node_status::ONLINE) {
      throw shcore::Exception("Instance " + target_address +
                                  " is not an ONLINE member of the ReplicaSet.",
                              SHERR_DBA_BADARG_INSTANCE_NOT_ONLINE);
    }
  }

  // Check if the instance support clone (the recipient was already checked)
  if (target->get_version() <
      mysqlshdk::mysql::k_mysql_clone_plugin_initial_version) {
    throw shcore::Exception(
        "Instance " + target_address + " does not support MySQL Clone.",
        SHERR_DBA_CLONE_NO_SUPPORT);
  }

  // Check if the instance has the same version of the recipient
  if (target->get_version() != recipient->get_version()) {
    throw shcore::Exception("Instance " + target_address +
                                " cannot be a donor because it has a different "
                                "version than the recipient.",
                            SHERR_DBA_CLONE_DIFF_VERSION);
  }

  // Check if the instance has the same OS the recipient
  if (target->get_version_compile_os() != recipient->get_version_compile_os()) {
    throw shcore::Exception("Instance " + target_address +
                                " cannot be a donor because it has a different "
                                "Operating System than the recipient.",
                            SHERR_DBA_CLONE_DIFF_OS);
  }

  // Check if the instance is running on the same platform of the recipient
  if (target->get_version_compile_machine() !=
      recipient->get_version_compile_machine()) {
    throw shcore::Exception(
        "Instance " + target_address +
            " cannot be a donor because it is running on a different "
            "platform than the recipient.",
        SHERR_DBA_CLONE_DIFF_PLATFORM);
  }
}

std::string Replica_set_impl::pick_clone_donor(
    mysqlshdk::mysql::IInstance *recipient) {
  auto console = current_console();

  std::string r;
  auto topology_mng = setup_topology_manager();
  auto topology = topology_mng->topology();

  // Get the ReplicaSet primary member
  const topology::Node *primary = topology->get_primary_master_node();

  // Get the ReplicaSet secondary members
  std::list<const topology::Node *> secondaries =
      topology_mng->topology()->get_slave_nodes(primary);

  std::string full_msg;

  // By default, the donor must be an online secondary member. If not available,
  // then it must be the primary
  if (!secondaries.empty()) {
    for (const auto *s : secondaries) {
      if (recipient->get_uuid() != s->get_primary_member()->uuid) {
        std::string instance_def = s->get_primary_member()->endpoint;

        try {
          if (mysqlshdk::utils::Net::is_ipv6(
                  mysqlshdk::utils::split_host_and_port(instance_def).first))
            throw shcore::Exception::runtime_error(
                "Instance hostname/report_host is an IPv6 address, which is "
                "not supported for cloning");

          ensure_compatible_donor(instance_def, recipient);
          r = instance_def;

          // No need to continue looking for more
          break;
        } catch (const shcore::Exception &e) {
          std::string msg = "SECONDARY '" + instance_def +
                            "' is not a suitable clone donor: " + e.what();
          log_info("%s", msg.c_str());
          full_msg += msg + "\n";
          continue;
        }
      }
    }
  }

  // If no secondary is suitable, use the primary
  if (r.empty()) {
    std::string instance_def = primary->get_primary_member()->endpoint;

    try {
      if (mysqlshdk::utils::Net::is_ipv6(
              mysqlshdk::utils::split_host_and_port(instance_def).first))
        throw shcore::Exception::runtime_error(
            "Instance hostname/report_host is an IPv6 address, which is "
            "not supported for cloning");

      ensure_compatible_donor(instance_def, recipient);
      r = instance_def;
    } catch (const shcore::Exception &e) {
      std::string msg = "PRIMARY '" + instance_def +
                        "' is not a suitable clone donor: " + e.what();
      log_info("%s", msg.c_str());
      full_msg += msg + "\n";
    }
  }

  // If nobody is compatible...
  if (r.empty()) {
    console->print_error(
        "None of the members in the replicaSet are compatible to be used as "
        "clone donors for " +
        recipient->descr());
    console->print_info(full_msg);

    throw shcore::Exception("The ReplicaSet has no compatible clone donors.",
                            SHERR_DBA_CLONE_NO_DONORS);
  }

  return r;
}

void Replica_set_impl::revert_topology_changes(
    mysqlshdk::mysql::IInstance *target_server, bool remove_user,
    bool dry_run) {
  auto console = current_console();
  // revert changes by deleting the account we created for it and
  // clearing replication
  console->print_info("Reverting topology changes...");
  try {
    if (remove_user) {
      drop_replication_user(target_server->get_uuid(), target_server);
    }

    async_remove_replica(target_server, k_replicaset_channel_name, dry_run);
  } catch (const std::exception &e) {
    console->print_error(
        std::string("Error while reverting replication changes: ") +
        format_active_exception());
  }
}

void Replica_set_impl::handle_clone(
    const std::shared_ptr<mysqlsh::dba::Instance> &recipient,
    const Clone_options &clone_options,
    const Async_replication_options &ar_options,
    const std::string &repl_account_host,
    const Recovery_progress_style &progress_style, int sync_timeout,
    bool dry_run) {
  auto console = current_console();
  /*
   * Clone handling:
   *
   * 1.  Pick a valid donor (unless cloneDonor is set). By default, the donor
   *     must be an ONLINE SECONDARY member. If not available, then must be the
   *     PRIMARY.
   * 2.  Install the Clone plugin on the donor and recipient (if not installed
   *     already)
   * 3.  Set the donor to the selected donor: SET GLOBAL clone_valid_donor_list
   *     = "donor_host:donor_port";
   * 4.  Create or update a recovery account with the required
   *     privileges for replicaSets management + clone usage (BACKUP_ADMIN)
   * 5.  Ensure the donor's recovery account has the clone usage required
   *     privileges: BACKUP_ADMIN
   * 6.  Grant the CLONE_ADMIN privilege to the recovery account
   *     at the recipient
   * 7.  Create the SQL clone command based on the above
   * 8.  Execute the clone command
   */

  // Pick a valid donor
  std::string donor;
  if (clone_options.clone_donor.has_value()) {
    ensure_compatible_donor(*clone_options.clone_donor, recipient.get());
    donor = *clone_options.clone_donor;
  } else {
    donor = pick_clone_donor(recipient.get());
  }

  // Install the clone plugin on the recipient and donor
  const auto donor_instance = Scoped_instance(connect_target_instance(donor));

  log_info("Installing the clone plugin on donor '%s'%s.",
           donor_instance.get()->get_canonical_address().c_str(),
           dry_run ? " (dryRun)" : "");

  if (!dry_run) {
    mysqlshdk::mysql::install_clone_plugin(*donor_instance, nullptr);
  }

  log_info("Installing the clone plugin on recipient '%s'%s.",
           recipient->get_canonical_address().c_str(),
           dry_run ? " (dryRun)" : "");

  if (!dry_run) {
    mysqlshdk::mysql::install_clone_plugin(*recipient, nullptr);
  }

  // Set the donor to the selected donor on the recipient
  if (!dry_run) {
    recipient->set_sysvar("clone_valid_donor_list", donor);
  }

  // Create or update a recovery account with the required privileges for
  // replicaSets management + clone usage (BACKUP_ADMIN) on the recipient

  // Check if super_read_only is enabled. If so it must be disabled to create
  // the account
  if (recipient->get_sysvar_bool("super_read_only", false)) {
    recipient->set_sysvar("super_read_only", false);
  }

  // Clone requires a user in both donor and recipient:
  //
  // On the donor, the clone user requires the BACKUP_ADMIN privilege for
  // accessing and transferring data from the donor, and for blocking DDL
  // during the cloning operation.
  //
  // On the recipient, the clone user requires the CLONE_ADMIN privilege for
  // replacing recipient data, blocking DDL during the cloning operation, and
  // automatically restarting the server. The CLONE_ADMIN privilege includes
  // BACKUP_ADMIN and SHUTDOWN privileges implicitly.
  //
  // For that reason, we create a user in the recipient with the same username
  // and password as the replication user created in the donor.
  create_clone_recovery_user_nobinlog(recipient.get(),
                                      *ar_options.repl_credentials,
                                      repl_account_host, dry_run);

  if (!dry_run) {
    // Ensure the donor's recovery account has the clone usage required
    // privileges: BACKUP_ADMIN
    get_primary_master()->executef("GRANT BACKUP_ADMIN ON *.* TO ?@?",
                                   ar_options.repl_credentials->user,
                                   repl_account_host);

    // If the donor instance is processing transactions, it may have the
    // clone-user handling (create + grant) still in the backlog waiting to be
    // applied. For that reason, we must wait for it to be in sync with the
    // primary before starting the clone itself (BUG#30628746)
    std::string primary_address = get_primary_master()->get_canonical_address();

    std::string donor_address = donor_instance->get_canonical_address();

    if (!mysqlshdk::utils::are_endpoints_equal(primary_address,
                                               donor_address)) {
      console->print_info(
          "* Waiting for the donor to synchronize with PRIMARY...");
      if (!dry_run) {
        try {
          // Sync the donor with the primary
          sync_transactions(*donor_instance, {k_replicaset_channel_name},
                            sync_timeout);
        } catch (const shcore::Exception &e) {
          if (e.code() == SHERR_DBA_GTID_SYNC_TIMEOUT) {
            console->print_error(
                "The donor instance failed to synchronize its transaction set "
                "with the PRIMARY.");
          }
          throw;
        } catch (const cancel_sync &) {
          // Throw it up
          throw;
        }
      }
      console->print_info();
    }

    // Create a new connection to the recipient and run clone asynchronously
    std::string instance_def =
        recipient->get_connection_options().uri_endpoint();
    const auto recipient_clone =
        Scoped_instance(connect_target_instance(instance_def));

    mysqlshdk::db::Connection_options clone_donor_opts(donor);

    // we need a point in time as close as possible, but still earlier than
    // when recovery starts to monitor the recovery phase. The timestamp
    // resolution is timestamp(3) irrespective of platform
    std::string begin_time =
        recipient->queryf_one_string(0, "", "SELECT NOW(3)");

    std::exception_ptr error_ptr;

    auto clone_thread = spawn_scoped_thread(
        [&recipient_clone, clone_donor_opts, ar_options, &error_ptr] {
          mysqlsh::thread_init();

          try {
            mysqlshdk::mysql::do_clone(recipient_clone, clone_donor_opts,
                                       *ar_options.repl_credentials);
          } catch (const shcore::Error &err) {
            // Clone canceled
            if (err.code() == ER_QUERY_INTERRUPTED) {
              log_info("Clone canceled: %s", err.format().c_str());
            } else {
              log_info("Error cloning from instance '%s': %s",
                       clone_donor_opts.uri_endpoint().c_str(),
                       err.format().c_str());
              error_ptr = std::current_exception();
            }
          } catch (const std::exception &err) {
            log_info("Error cloning from instance '%s': %s",
                     clone_donor_opts.uri_endpoint().c_str(), err.what());
            error_ptr = std::current_exception();
          }

          mysqlsh::thread_end();
        });

    shcore::Scoped_callback join([&clone_thread, error_ptr]() {
      if (clone_thread.joinable()) clone_thread.join();
    });

    try {
      auto post_clone_auth = recipient->get_connection_options();
      post_clone_auth.set_login_options_from(
          donor_instance->get_connection_options());

      monitor_standalone_clone_instance(
          recipient->get_connection_options(), post_clone_auth, begin_time,
          progress_style, k_clone_start_timeout,
          current_shell_options()->get().dba_restart_wait_timeout);

      // When clone is used, the target instance will restart and all
      // connections are closed so we need to test if the connection to the
      // target instance and MD are closed and re-open if necessary
      recipient->reconnect_if_needed("Target");
      m_metadata_storage->get_md_server()->reconnect_if_needed("Metadata");

      // Remove the BACKUP_ADMIN grant from the recovery account
      get_primary_master()->executef("REVOKE BACKUP_ADMIN ON *.* FROM ?@?",
                                     ar_options.repl_credentials->user,
                                     repl_account_host);
    } catch (const stop_monitoring &) {
      console->print_info();
      console->print_note("Recovery process canceled. Reverting changes...");

      // Cancel the clone query
      mysqlshdk::mysql::cancel_clone(*recipient);

      log_info("Clone canceled.");

      log_debug("Waiting for clone thread...");
      // wait for the clone thread to finish
      clone_thread.join();
      log_debug("Clone thread joined");

      // When clone is canceled, the target instance will restart and all
      // connections are closed so we need to wait for the server to start-up
      // and re-establish the session. Also we need to test if the connection
      // to the target instance and MD are closed and re-open if necessary
      *recipient = *wait_server_startup(
          recipient->get_connection_options(),
          mysqlshdk::mysql::k_server_recovery_restart_timeout,
          Recovery_progress_style::NOWAIT);

      recipient->reconnect_if_needed("Target");
      m_metadata_storage->get_md_server()->reconnect_if_needed("Metadata");

      // Remove the BACKUP_ADMIN grant from the recovery account
      get_primary_master()->executef("REVOKE BACKUP_ADMIN ON *.* FROM ?@?",
                                     ar_options.repl_credentials->user,
                                     repl_account_host);
      // XXX do a full simple test with replAllowedHost option for all topos
      cleanup_clone_recovery(recipient.get(), *ar_options.repl_credentials,
                             repl_account_host);

      // Thrown the exception cancel_sync up
      throw cancel_sync();
    } catch (const restart_timeout &) {
      console->print_warning(
          "Clone process appears to have finished and tried to restart the "
          "MySQL server, but it has not yet started back up.");

      console->print_info();
      console->print_info(
          "Please make sure the MySQL server at '" + recipient->descr() +
          "' is properly restarted. The operation will be reverted, but you may"
          " retry adding the instance after restarting it. ");

      throw shcore::Exception("Timeout waiting for server to restart",
                              SHERR_DBA_SERVER_RESTART_TIMEOUT);
    } catch (const shcore::Error &e) {
      throw shcore::Exception::mysql_error_with_code(e.what(), e.code());
    }
  }
}

Member_recovery_method Replica_set_impl::validate_instance_recovery(
    Member_op_action op_action, mysqlshdk::mysql::IInstance *donor_instance,
    mysqlshdk::mysql::IInstance *target_instance,
    Member_recovery_method opt_recovery_method, bool gtid_set_is_complete,
    bool interactive) {
  auto check_recoverable =
      [donor_instance](mysqlshdk::mysql::IInstance *tgt_instance) {
        // Get the gtid state in regards to the donor
        mysqlshdk::mysql::Replica_gtid_state state =
            mysqlshdk::mysql::check_replica_gtid_state(
                *donor_instance, *tgt_instance, nullptr, nullptr);

        if (state != mysqlshdk::mysql::Replica_gtid_state::IRRECOVERABLE)
          return true;
        else
          return false;
      };

  Member_recovery_method recovery_method =
      mysqlsh::dba::validate_instance_recovery(
          Cluster_type::ASYNC_REPLICATION, op_action, donor_instance,
          target_instance, check_recoverable, opt_recovery_method,
          gtid_set_is_complete, interactive);

  return recovery_method;
}

Instance_id Replica_set_impl::manage_instance(
    Instance *instance, const std::pair<std::string, std::string> &repl_user,
    const std::string &instance_label, Instance_id master_id, bool is_primary) {
  MetadataStorage::Transaction trx(get_metadata_storage());
  Instance_metadata inst = query_instance_info(*instance, false);

  if (!instance_label.empty()) inst.label = instance_label;
  inst.cluster_id = get_id();
  if (master_id > 0) {
    inst.master_id = master_id;
  }

  inst.primary_master = is_primary;

  auto instance_id = get_metadata_storage()->record_async_member_added(inst);

  if (!repl_user.first.empty())
    get_metadata_storage()->update_instance_repl_account(
        inst.uuid, Cluster_type::ASYNC_REPLICATION, repl_user.first,
        repl_user.second);

  trx.commit();

  return instance_id;
}

const topology::Server *Replica_set_impl::check_target_member(
    topology::Server_global_topology *topology,
    const std::string &instance_def) {
  auto console = current_console();
  // we can't print instance_def directly because it may contain credentials
  std::string instance_label = Connection_options(instance_def).uri_endpoint();
  const auto target_instance =
      Scoped_instance(connect_target_instance(instance_def));

  try {
    return topology->get_server(target_instance->get_uuid());
  } catch (const shcore::Exception &e) {
    log_warning("%s: %s", instance_label.c_str(), e.format().c_str());

    if (e.code() == SHERR_DBA_CLUSTER_METADATA_MISSING) {
      throw shcore::Exception(
          "Target instance " + instance_label + " is not a managed instance.",
          SHERR_DBA_BADARG_INSTANCE_NOT_MANAGED);
    }
    throw;
  }
}

std::list<std::shared_ptr<Instance>> Replica_set_impl::connect_all_members(
    uint32_t read_timeout, bool skip_primary,
    std::list<Instance_metadata> *out_unreachable) {
  std::vector<Instance_metadata> instances =
      get_metadata_storage()->get_all_instances(get_id());

  auto console = current_console();
  std::list<std::shared_ptr<Instance>> r;
  auto ipool = current_ipool();

  for (const auto &i : instances) {
    if ((i.primary_master && skip_primary) || i.invalidated) continue;

    try {
      try {
        mysqlshdk::db::Connection_options opts(i.endpoint);
        ipool->default_auth_opts().set(&opts);
        // The read timeout will allow commands that block at the server but
        // have no server-side timeouts to not block the shell indefinitely.
        if (read_timeout > 0)
          opts.set(mysqlshdk::db::kNetReadTimeout,
                   {std::to_string(read_timeout * 1000)});

        console->print_info("** Connecting to " + i.label);
        r.emplace_back(ipool->connect_unchecked(opts));
      }
      CATCH_AND_THROW_CONNECTION_ERROR(i.endpoint)
    } catch (const shcore::Exception &e) {
      // Client errors are likely because the server is unreachable/crashed
      if (e.is_mysql() && mysqlshdk::db::is_mysql_client_error(e.code())) {
        if (out_unreachable) out_unreachable->push_back(i);

        if (i.primary_master)
          console->print_warning("Could not connect to PRIMARY instance: " +
                                 e.format());
        else
          console->print_warning("Could not connect to SECONDARY instance: " +
                                 e.format());
      } else {
        throw;
      }
    }
  }
  return r;
}

/**
 * Check for replication applier errors on all online instances.
 *
 * NOTE: If invalidate_error_instances is true, then instances with applier
 *       errors or stopped will be skipped (removed from the instances lists)
 *       and their ID added to the invalidated list.
 *
 * @param srv_topology Server_global_topology object with initial information
 *                     about the status of each instance.
 * @param out_online_instances List of online instances.
 * @param invalidate_error_instances Boolean indicate if instances with errors
 *                                   must be invalidated.
 * @param out_instances_md Vector with the instances metadata information.
 * @param out_invalidate_ids List with the IDs of the invalidated instances.
 */
void Replica_set_impl::check_replication_applier_errors(
    topology::Server_global_topology *srv_topology,
    std::list<std::shared_ptr<Instance>> *out_online_instances,
    bool invalidate_error_instances,
    std::vector<Instance_metadata> *out_instances_md,
    std::list<Instance_id> *out_invalidate_ids) const {
  auto console = current_console();

  std::list<std::string> error_uuids;

  for (const auto &instance : *out_online_instances) {
    // Get the matching instance info from the Server Global Topology.
    auto srv_info =
        srv_topology->get_server(instance->get_uuid())->get_primary_member();

    if (!srv_info->master_channel) continue;

    // Get the applier status.
    // NOTE: Ignore receiver status since it is expected to have errors
    //       if the primary failed  and some expected receiver status
    //       (e.g., CONNECTION_ERROR) have precedence over other applier
    //       status (e.g., APPLIER_OFF).
    mysqlshdk::mysql::Replication_channel channel =
        srv_info->master_channel->info;
    mysqlshdk::mysql::Replication_channel::Status applier_status =
        channel.applier_status();

    // Issue error if the replication applier is stopped or has errors.
    if (applier_status ==
        mysqlshdk::mysql::Replication_channel::Status::APPLIER_OFF) {
      std::string err_msg{"Replication applier is OFF at instance " +
                          srv_info->label + "."};
      if (!invalidate_error_instances) {
        console->print_error(err_msg);
      } else {
        log_warning("%s", err_msg.c_str());
        console->print_note(
            srv_info->label +
            " will be invalidated (replication applier is OFF) and must be "
            "fixed or removed from the replicaset.");
      }
      error_uuids.push_back(srv_info->uuid);
    } else if (applier_status ==
               mysqlshdk::mysql::Replication_channel::Status::APPLIER_ERROR) {
      for (const auto &applier : channel.appliers) {
        if (applier.last_error.code == 0) continue;

        std::string err_msg{"Replication applier error at " + srv_info->label +
                            ": " +
                            mysqlshdk::mysql::to_string(applier.last_error)};
        if (!invalidate_error_instances) {
          current_console()->print_error(err_msg);
        } else {
          log_warning("%s", err_msg.c_str());
          console->print_note(
              srv_info->label +
              " will be invalidated (replication applier error) and must "
              "be fixed or removed from the replicaset.");
        }
      }
      error_uuids.push_back(srv_info->uuid);
    }
  }

  if (error_uuids.empty()) return;

  if (!invalidate_error_instances) {
    console->print_error(
        "Replication errors found for one or more SECONDARY instances. Use "
        "the 'invalidateErrorInstances' option to perform the failover "
        "anyway by skipping and invalidating instances with errors.");
    throw shcore::Exception(
        "One or more instances have replication applier errors.",
        SHERR_DBA_REPLICATION_APPLIER_ERROR);
  }

  console->print_info();

  // Update instances lists according to invalidated instances.
  for (const auto &uuid : error_uuids) {
    // Add instance to invalidate to list.
    auto it = std::find_if(
        out_instances_md->begin(), out_instances_md->end(),
        [&uuid](const Instance_metadata &i_md) { return i_md.uuid == uuid; });
    if (it != out_instances_md->end()) {
      out_invalidate_ids->push_back(it->id);
    }

    // Remove instance to invalidate from lists.
    out_online_instances->remove_if(
        [&uuid](const std::shared_ptr<Instance> &i) {
          return i->get_uuid() == uuid;
        });
    out_instances_md->erase(it);
  }
}

shcore::Value Replica_set_impl::list_routers(bool only_upgrade_required) {
  try {
    check_preconditions("listRouters");
  } catch (const shcore::Exception &e) {
    // The primary might not be available, but listRouters() must work anyway
    if (e.code() == SHERR_DBA_ASYNC_PRIMARY_UNAVAILABLE) {
      current_console()->print_warning(e.format());
    } else {
      throw;
    }
  }

  shcore::Value r = Base_cluster_impl::list_routers(only_upgrade_required);

  (*r.as_map())["replicaSetName"] = shcore::Value(get_name());

  return r;
}

void Replica_set_impl::remove_router_metadata(const std::string &router) {
  check_preconditions_and_primary_availability("removeRouterMetadata");

  bool interactive = current_shell_options()->get().wizards;

  // Initialized Instance pool with the metadata from the current session.
  Instance_pool::Auth_options auth_opts;
  auth_opts.get(get_cluster_server()->get_connection_options());
  Scoped_instance_pool ipool(interactive, auth_opts);
  ipool->set_metadata(get_metadata_storage());

  // Acquire a shared lock on the primary. The metadata instance (primary)
  // can be "shared" by other operations executing concurrently on other
  // instances.
  auto plock = get_primary_master()->get_lock_shared();

  Base_cluster_impl::remove_router_metadata(router);
}

void Replica_set_impl::setup_admin_account(
    const std::string &username, const std::string &host,
    const Setup_account_options &options) {
  check_preconditions_and_primary_availability("setupAdminAccount");

  Base_cluster_impl::setup_admin_account(username, host, options);
}

void Replica_set_impl::setup_router_account(
    const std::string &username, const std::string &host,
    const Setup_account_options &options) {
  check_preconditions_and_primary_availability("setupRouterAccount");

  Base_cluster_impl::setup_router_account(username, host, options);
}

std::pair<mysqlshdk::mysql::Auth_options, std::string>
Replica_set_impl::refresh_replication_user(mysqlshdk::mysql::IInstance *slave,
                                           bool dry_run) {
  assert(m_primary_master);

  mysqlshdk::mysql::Auth_options creds;

  auto account = get_metadata_storage()->get_instance_repl_account(
      slave->get_uuid(), Cluster_type::ASYNC_REPLICATION);
  if (account.first.empty()) {
    account = {make_replication_user_name(slave->get_server_id(),
                                          k_async_cluster_user_name),
               "%"};
  }
  creds.user = account.first;

  try {
    // Create replication accounts for this instance at the master
    // replicaset unless the user provided one.

    auto console = mysqlsh::current_console();

    log_info("Resetting password for %s@%s at %s", creds.user.c_str(),
             account.second.c_str(), m_primary_master->descr().c_str());
    // re-create replication with a new generated password
    if (!dry_run) {
      std::string repl_password;
      mysqlshdk::mysql::set_random_password(*m_primary_master, creds.user,
                                            {account.second}, &repl_password);
      creds.password = repl_password;
    }
  } catch (const std::exception &e) {
    throw shcore::Exception::runtime_error(shcore::str_format(
        "Error while resetting password for replication account: %s",
        e.what()));
  }

  return {creds, account.second};
}

void Replica_set_impl::drop_replication_user(
    const std::string &server_uuid, mysqlshdk::mysql::IInstance *slave) {
  assert(m_primary_master);

  auto account = get_metadata_storage()->get_instance_repl_account(
      server_uuid, Cluster_type::ASYNC_REPLICATION);

  if (account.first.empty()) {
    if (slave) {
      account = {make_replication_user_name(slave->get_server_id(),
                                            k_async_cluster_user_name),
                 ""};
    } else {
      // If the instance is unreachable and the replication account info is not
      // stored in the MD schema we cannot attempt to obtain the instance's
      // server_id to determine the account username. In this particular
      // scenario, we must just log that the account couldn't be removed
      log_info(
          "Unable to drop instance's replication account from the ReplicaSet: "
          "Instance '%s' is unreachable, unable to determine its replication "
          "account.",
          server_uuid.c_str());
    }
  }

  log_info("Dropping account %s@%s at %s", account.first.c_str(),
           account.second.c_str(), m_primary_master->descr().c_str());
  try {
    if (account.second.empty())
      mysqlshdk::mysql::drop_all_accounts_for_user(*m_primary_master,
                                                   account.first);
    else
      m_primary_master->drop_user(account.first, account.second, true);
  } catch (const shcore::Error &e) {
    auto console = current_console();
    console->print_warning(shcore::str_format(
        "%s: Error dropping account %s@%s: %s",
        m_primary_master->descr().c_str(), account.first.c_str(),
        account.second.c_str(), e.format().c_str()));
    // ignore the error and move on
  }
}

std::pair<mysqlshdk::mysql::Auth_options, std::string>
Replica_set_impl::create_replication_user(mysqlshdk::mysql::IInstance *slave,
                                          bool dry_run,
                                          mysqlshdk::mysql::IInstance *master) {
  if (!master) master = m_primary_master.get();

  mysqlshdk::mysql::Auth_options creds;
  std::string host = "%";

  shcore::Value allowed_host;
  if (!dry_run &&
      get_metadata_storage()->query_cluster_attribute(
          get_id(), k_cluster_attribute_replication_allowed_host,
          &allowed_host) &&
      allowed_host.type == shcore::String &&
      !allowed_host.as_string().empty()) {
    host = allowed_host.as_string();
  }

  creds.user = make_replication_user_name(slave->get_server_id(),
                                          k_async_cluster_user_name);

  try {
    std::string repl_password;

    // Create replication accounts for this instance at the master
    // replicaset unless the user provided one.

    auto console = mysqlsh::current_console();

    // Accounts are created at the master replicaset regardless of who will use
    // them, since they'll get replicated everywhere.

    log_info("Creating replication user %s@%s with random password at %s%s",
             creds.user.c_str(), host.c_str(), master->descr().c_str(),
             dry_run ? " (dryRun)" : "");

    std::vector<std::tuple<std::string, std::string, bool>> grants;
    grants.push_back(std::make_tuple("REPLICATION SLAVE", "*.*", false));

    // re-create replication with a new generated password
    if (!dry_run) {
      // Check if the replication user already exists and delete it if it does,
      // before creating it again.
      mysqlshdk::mysql::drop_all_accounts_for_user(*master, creds.user);

      mysqlshdk::mysql::create_user_with_random_password(
          *master, creds.user, {host}, grants, &repl_password);
    }

    creds.password = repl_password;
  } catch (const std::exception &e) {
    throw shcore::Exception::runtime_error(shcore::str_format(
        "Error while setting up replication account: %s", e.what()));
  }

  return {creds, host};
}

shcore::Dictionary_t Replica_set_impl::get_topology_options() {
  shcore::Dictionary_t ret = shcore::make_dict();

  // Get the topology
  std::unique_ptr<topology::Global_topology> topo(
      topology::scan_global_topology(get_metadata_storage().get(),
                                     get_metadata(), k_replicaset_channel_name,
                                     true));

  for (const topology::Server &server :
       static_cast<topology::Server_global_topology *>(topo.get())->servers()) {
    // Get the instance parallel applier options
    shcore::Array_t array = shcore::make_array();

    const topology::Instance *instance = server.get_primary_member();

    if (instance->connect_error.empty()) {
      // Get the parallel-appliers options
      for (const auto &[name, value] : instance->parallel_appliers) {
        shcore::Dictionary_t option = shcore::make_dict();
        (*option)["variable"] = shcore::Value(name);
        // Check if the option exists in the target server
        (*option)["value"] =
            value.has_value() ? shcore::Value(*value) : shcore::Value::Null();
        array->push_back(shcore::Value(option));
      }

      ret->set(server.label, shcore::Value(array));
    } else {
      shcore::Dictionary_t connect_error = shcore::make_dict();
      (*connect_error)["connectError"] = shcore::Value(instance->connect_error);
      ret->set(server.label, shcore::Value(connect_error));
    }
  }

  return ret;
}

shcore::Value Replica_set_impl::options() {
  try {
    check_preconditions("options");
  } catch (const shcore::Exception &e) {
    // The primary might not be available, but options() must work anyway
    if (e.code() == SHERR_DBA_ASYNC_PRIMARY_UNAVAILABLE) {
      current_console()->print_warning(e.format());
    } else {
      throw;
    }
  }

  shcore::Dictionary_t inner_dict = shcore::make_dict();
  (*inner_dict)["name"] = shcore::Value(get_name());

  // get the topology options
  (*inner_dict)["topology"] = shcore::Value(get_topology_options());

  // Get the instance options

  // get the tags
  (*inner_dict)[kTags] = Base_cluster_impl::get_cluster_tags();

  {
    shcore::Value allowed_host;
    if (!get_metadata_storage()->query_cluster_attribute(
            get_id(), k_cluster_attribute_replication_allowed_host,
            &allowed_host))
      allowed_host = shcore::Value::Null();

    shcore::Array_t options = shcore::make_array();

    options->emplace_back(shcore::Value(
        shcore::make_dict("option", shcore::Value(kReplicationAllowedHost),
                          "value", allowed_host)));

    (*inner_dict)["globalOptions"] = shcore::Value(options);
  }

  shcore::Dictionary_t res = shcore::make_dict();
  (*res)["replicaSet"] = shcore::Value(inner_dict);
  return shcore::Value(res);
}

void Replica_set_impl::_set_instance_option(
    const std::string & /*instance_def*/, const std::string &option,
    const shcore::Value & /*value*/) {
  throw shcore::Exception::argument_error("Option '" + option +
                                          "' not supported.");
}

void Replica_set_impl::update_replication_allowed_host(
    const std::string &host) {
  for (const Instance_metadata &instance : get_instances_from_metadata()) {
    auto account = get_metadata_storage()->get_instance_repl_account(
        instance.uuid, Cluster_type::ASYNC_REPLICATION);
    bool maybe_adopted = false;

    if (account.first.empty()) {
      account = {make_replication_user_name(instance.server_id,
                                            k_async_cluster_user_name),
                 "%"};
      maybe_adopted = true;
    }

    if (account.second != host) {
      log_info("Re-creating account for %s: %s@%s -> %s@%s",
               instance.endpoint.c_str(), account.first.c_str(),
               account.second.c_str(), account.first.c_str(), host.c_str());
      clone_user(*get_primary_master(), account.first, account.second,
                 account.first, host);

      get_primary_master()->drop_user(account.first, account.second, true);

      get_metadata_storage()->update_instance_repl_account(
          instance.uuid, Cluster_type::ASYNC_REPLICATION, account.first, host);
    } else {
      log_info("Skipping account recreation for %s: %s@%s == %s@%s",
               instance.endpoint.c_str(), account.first.c_str(),
               account.second.c_str(), account.first.c_str(), host.c_str());
    }

    if (maybe_adopted) {
      auto ipool = current_ipool();

      Scoped_instance target(
          ipool->connect_unchecked_endpoint(instance.endpoint));

      // If the replicaset could have been adopted, then also ensure the channel
      // is using the right account
      std::string repl_user = mysqlshdk::mysql::get_replication_user(
          *target, k_replicaset_channel_name);
      if (repl_user != account.first && !instance.primary_master) {
        current_console()->print_info(shcore::str_format(
            "Changing replication user at %s to %s", instance.endpoint.c_str(),
            account.first.c_str()));

        std::string password;
        mysqlshdk::mysql::set_random_password(*get_primary_master(),
                                              account.first, {host}, &password);

        mysqlshdk::mysql::stop_replication_receiver(target.get(),
                                                    k_replicaset_channel_name);

        mysqlshdk::mysql::change_replication_credentials(
            *target, account.first, password, k_replicaset_channel_name);

        mysqlshdk::mysql::start_replication_receiver(target.get(),
                                                     k_replicaset_channel_name);
      }
    }
  }
}

void Replica_set_impl::_set_option(const std::string &option,
                                   const shcore::Value &value) {
  if (option == kReplicationAllowedHost) {
    if (value.type != shcore::String || value.as_string().empty())
      throw shcore::Exception::argument_error(
          shcore::str_format("Invalid value for '%s': Argument #2 is expected "
                             "to be a string.",
                             option.c_str()));

    update_replication_allowed_host(value.as_string());

    get_metadata_storage()->update_cluster_attribute(
        get_id(), k_cluster_attribute_replication_allowed_host, value);

    current_console()->print_info(shcore::str_format(
        "Internally managed replication users updated for ReplicaSet '%s'",
        get_name().c_str()));
  } else {
    throw shcore::Exception::argument_error("Option '" + option +
                                            "' not supported.");
  }
}

void Replica_set_impl::check_preconditions_and_primary_availability(
    const std::string &function_name, bool throw_if_primary_unavailable) {
  try {
    check_preconditions(function_name);
  } catch (const shcore::Exception &e) {
    if (e.code() == SHERR_DBA_ASYNC_PRIMARY_UNAVAILABLE) {
      auto console = mysqlsh::current_console();
      std::string err = "Unable to connect to the PRIMARY of the ReplicaSet " +
                        get_name() + ": " + e.format();

      if (throw_if_primary_unavailable) {
        console->print_error(err);
      } else {
        console->print_warning(err);
      }

      console->print_info(
          "Cluster change operations will not be possible unless the PRIMARY "
          "can be reached.");
      console->print_info(
          "If the PRIMARY is unavailable, you must either repair it or "
          "perform a forced failover.");
      console->print_info(
          "See \\help <<<forcePrimaryInstance>>> for more information.");

      if (throw_if_primary_unavailable) {
        throw shcore::Exception("PRIMARY instance is unavailable", e.code());
      }
    } else {
      throw;
    }
  }
}

}  // namespace dba
}  // namespace mysqlsh<|MERGE_RESOLUTION|>--- conflicted
+++ resolved
@@ -1774,21 +1774,11 @@
  * An Instance object connected to the primary master is returned. The session
  * is owned by the replicaset object.
  */
-<<<<<<< HEAD
 std::tuple<mysqlsh::dba::Instance *, mysqlshdk::mysql::Lock_scoped>
 Replica_set_impl::acquire_primary_locked(mysqlshdk::mysql::Lock_mode mode,
                                          std::string_view skip_lock_uuid) {
   auto check_not_invalidated = [this](Instance *primary,
                                       Instance_metadata *out_new_primary) {
-=======
-mysqlsh::dba::Instance *Replica_set_impl::acquire_primary(
-    bool /* primary_required */, mysqlshdk::mysql::Lock_mode mode,
-    const std::string &skip_lock_uuid, bool) {
-  auto console = current_console();
-
-  auto check_not_invalidated = [&](Instance *primary,
-                                   Instance_metadata *out_new_primary) {
->>>>>>> 9a8759de
     uint64_t view_id;
     auto members =
         m_metadata_storage->get_replica_set_members(get_id(), &view_id);
@@ -1913,8 +1903,7 @@
   return {m_primary_master.get(), std::move(plock)};
 }
 
-mysqlsh::dba::Instance *Replica_set_impl::acquire_primary(
-    bool /* primary_required */) {
+mysqlsh::dba::Instance *Replica_set_impl::acquire_primary(bool, bool) {
   // since acquire_primary_locked() has a lock mode NONE, to avoid duplicating
   // code, we can simply call it with NONE
   auto [instance, lock] =
