--- conflicted
+++ resolved
@@ -1080,13 +1080,6 @@
     MetadataStorage::Transaction tx(_metadata_storage);
     std::string cluster_name = get_name();
 
-<<<<<<< HEAD
-    // We need to check if the group has quorum and if not we must abort the
-    // operation otherwise we GR blocks the writes to preserve the consistency
-    // of the group and we end up with a hang.
-
-=======
->>>>>>> 5c4f93cf
     // check if the Cluster is empty
     if (_metadata_storage->is_cluster_empty(get_id())) {
       _metadata_storage->drop_cluster(cluster_name);
@@ -1095,28 +1088,18 @@
       _dissolved = true;
     } else {
       if (force) {
-<<<<<<< HEAD
-        // Gets the instances on the only available replica set
-        auto instances = _metadata_storage->get_replicaset_instances(
-=======
         // We must stop GR on the online instances only, otherwise we'll
         // get connection failures to the (MISSING) instances
         // BUG#26001653.
         // Get the online instances on the only available replica set
         auto online_instances =
           _metadata_storage->get_replicaset_online_instances(
->>>>>>> 5c4f93cf
             _default_replica_set->get_id());
 
         _metadata_storage->drop_replicaset(_default_replica_set->get_id());
 
-<<<<<<< HEAD
-        // TODO(miguel): we only have the Default ReplicaSet, but will have more
-        // in the future
-=======
         // TODO(miguel): we only have the Default ReplicaSet
         // but will have more in the future
->>>>>>> 5c4f93cf
         _metadata_storage->drop_cluster(cluster_name);
 
         tx.commit();
@@ -1127,13 +1110,8 @@
         // Set the flag, marking this cluster instance as invalid.
         _dissolved = true;
       } else {
-<<<<<<< HEAD
-        throw shcore::Exception::logic_error(
-            "Cannot drop cluster: The cluster is not empty.");
-=======
         throw Exception::logic_error(
           "Cannot drop cluster: The cluster is not empty.");
->>>>>>> 5c4f93cf
       }
     }
   }
