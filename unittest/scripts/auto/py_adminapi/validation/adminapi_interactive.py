#@ Initialization
||

#@<OUT> check_instance_configuration() - instance not valid for cluster usage {VER(<8.0.11)}
Validating local MySQL instance listening at port <<<__mysql_sandbox_port1>>> for use in an InnoDB cluster...
NOTE: Instance detected as a sandbox.
Please note that sandbox instances are only suitable for deploying test clusters for use within the same host.

This instance reports its own address as <<<hostname>>>:<<<__mysql_sandbox_port1>>>

Checking whether existing tables comply with Group Replication requirements...
No incompatible tables detected

Checking instance configuration...
Configuration file <<<__sandbox1_cnf_path>>> will also be checked.

NOTE: Some configuration options need to be fixed:
+-----------------+---------------+----------------+------------------------------------------------+
| Variable        | Current Value | Required Value | Note                                           |
+-----------------+---------------+----------------+------------------------------------------------+
| binlog_checksum | CRC32         | NONE           | Update the server variable and the config file |
| gtid_mode       | OFF           | ON             | Update the config file and restart the server  |
| server_id       | 0             | <unique ID>    | Update the config file and restart the server  |
+-----------------+---------------+----------------+------------------------------------------------+

Some variables need to be changed, but cannot be done dynamically on the server: an option file is required.
NOTE: Please use the dba.configure_instance() command to repair these issues.

{
    "config_errors": [
        {
            "action": "server_update+config_update",
            "current": "CRC32",
            "option": "binlog_checksum",
            "required": "NONE"
        },
        {
            "action": "config_update+restart",
            "current": "OFF",
            "option": "gtid_mode",
            "required": "ON"
        },
        {
            "action": "config_update+restart",
            "current": "0",
            "option": "server_id",
            "required": "<unique ID>"
        }
    ],
    "status": "error"
}

#@<OUT> check_instance_configuration() - instance not valid for cluster usage {VER(>=8.0.11)}
Validating local MySQL instance listening at port <<<__mysql_sandbox_port1>>> for use in an InnoDB cluster...
NOTE: Instance detected as a sandbox.
Please note that sandbox instances are only suitable for deploying test clusters for use within the same host.

This instance reports its own address as <<<hostname>>>:<<<__mysql_sandbox_port1>>>

Checking whether existing tables comply with Group Replication requirements...
No incompatible tables detected

Checking instance configuration...
Configuration file <<<__sandbox1_cnf_path>>> will also be checked.

NOTE: Some configuration options need to be fixed:
?{VER(<8.0.21)}
+-----------------+---------------+----------------+------------------------------------------------+
| Variable        | Current Value | Required Value | Note                                           |
+-----------------+---------------+----------------+------------------------------------------------+
| binlog_checksum | CRC32         | NONE           | Update the server variable and the config file |
| gtid_mode       | OFF           | ON             | Update the config file and restart the server  |
| server_id       | 0             | <unique ID>    | Update the config file and restart the server  |
+-----------------+---------------+----------------+------------------------------------------------+

Some variables need to be changed, but cannot be done dynamically on the server.
NOTE: Please use the dba.configure_instance() command to repair these issues.

{
    "config_errors": [
        {
            "action": "server_update+config_update",
            "current": "CRC32",
            "option": "binlog_checksum",
            "required": "NONE"
        },
        {
            "action": "config_update+restart",
            "current": "OFF",
            "option": "gtid_mode",
            "required": "ON"
        },
        {
            "action": "config_update+restart",
            "current": "0",
            "option": "server_id",
            "required": "<unique ID>"
        }
    ],
    "status": "error"
}
?{}
?{VER(>=8.0.21)}
+-----------+---------------+----------------+-----------------------------------------------+
| Variable  | Current Value | Required Value | Note                                          |
+-----------+---------------+----------------+-----------------------------------------------+
| gtid_mode | OFF           | ON             | Update the config file and restart the server |
| server_id | 0             | <unique ID>    | Update the config file and restart the server |
+-----------+---------------+----------------+-----------------------------------------------+

Some variables need to be changed, but cannot be done dynamically on the server.
NOTE: Please use the dba.configure_instance() command to repair these issues.

{
    "config_errors": [
        {
            "action": "config_update+restart",
            "current": "OFF",
            "option": "gtid_mode",
            "required": "ON"
        },
        {
            "action": "config_update+restart",
            "current": "0",
            "option": "server_id",
            "required": "<unique ID>"
        }
    ],
    "status": "error"
}
?{}

#@<OUT> check_instance_configuration() - instance valid for cluster usage 2 {VER(<8.0.11)}
Validating local MySQL instance listening at port <<<__mysql_sandbox_port2>>> for use in an InnoDB cluster...
NOTE: Instance detected as a sandbox.
Please note that sandbox instances are only suitable for deploying test clusters for use within the same host.

This instance reports its own address as <<<hostname>>>:<<<__mysql_sandbox_port2>>>

Checking whether existing tables comply with Group Replication requirements...
No incompatible tables detected

Checking instance configuration...
Configuration file <<<__sandbox2_cnf_path>>> will also be checked.
Instance configuration is compatible with InnoDB cluster

The instance '<<<hostname>>>:<<<__mysql_sandbox_port2>>>' is valid to be used in an InnoDB cluster.

{
    "status": "ok"
}

#@<OUT> check_instance_configuration() - instance valid for cluster usage 2 {VER(>=8.0.11)}
Validating local MySQL instance listening at port <<<__mysql_sandbox_port2>>> for use in an InnoDB cluster...
NOTE: Instance detected as a sandbox.
Please note that sandbox instances are only suitable for deploying test clusters for use within the same host.

This instance reports its own address as <<<hostname>>>:<<<__mysql_sandbox_port2>>>

Checking whether existing tables comply with Group Replication requirements...
No incompatible tables detected

Checking instance configuration...
Configuration file <<<__sandbox2_cnf_path>>> will also be checked.
Instance configuration is compatible with InnoDB cluster

The instance '<<<hostname>>>:<<<__mysql_sandbox_port2>>>' is valid to be used in an InnoDB cluster.

{
    "status": "ok"
}

#@<OUT> check_instance_configuration() - instance valid for cluster usage 3 {VER(<8.0.11)}
Validating local MySQL instance listening at port <<<__mysql_sandbox_port3>>> for use in an InnoDB cluster...
NOTE: Instance detected as a sandbox.
Please note that sandbox instances are only suitable for deploying test clusters for use within the same host.

This instance reports its own address as <<<hostname>>>:<<<__mysql_sandbox_port3>>>

Checking whether existing tables comply with Group Replication requirements...
No incompatible tables detected

Checking instance configuration...
Configuration file <<<__sandbox3_cnf_path>>> will also be checked.
Instance configuration is compatible with InnoDB cluster

The instance '<<<hostname>>>:<<<__mysql_sandbox_port3>>>' is valid to be used in an InnoDB cluster.

{
    "status": "ok"
}

#@<OUT> check_instance_configuration() - instance valid for cluster usage 3 {VER(>=8.0.11)}
Validating local MySQL instance listening at port <<<__mysql_sandbox_port3>>> for use in an InnoDB cluster...
NOTE: Instance detected as a sandbox.
Please note that sandbox instances are only suitable for deploying test clusters for use within the same host.

This instance reports its own address as <<<hostname>>>:<<<__mysql_sandbox_port3>>>

Checking whether existing tables comply with Group Replication requirements...
No incompatible tables detected

Checking instance configuration...
Configuration file <<<__sandbox3_cnf_path>>> will also be checked.
Instance configuration is compatible with InnoDB cluster

The instance '<<<hostname>>>:<<<__mysql_sandbox_port3>>>' is valid to be used in an InnoDB cluster.

{
    "status": "ok"
}

#@<OUT> configure_instance() - instance not valid for cluster usage {VER(>=8.0.11)}
Configuring local MySQL instance listening at port <<<__mysql_sandbox_port1>>> for use in an InnoDB cluster...
NOTE: Instance detected as a sandbox.
Please note that sandbox instances are only suitable for deploying test clusters for use within the same host.

This instance reports its own address as <<<hostname>>>:<<<__mysql_sandbox_port1>>>
Assuming full account name 'myAdmin'@'%' for myAdmin

?{VER(>=8.0.23)}
applierWorkerThreads will be set to the default value of 4.

?{}
NOTE: Some configuration options need to be fixed:
?{VER(<8.0.21)}
+-----------------+---------------+----------------+------------------------------------------------+
| Variable        | Current Value | Required Value | Note                                           |
+-----------------+---------------+----------------+------------------------------------------------+
| binlog_checksum | CRC32         | NONE           | Update the server variable and the config file |
| gtid_mode       | OFF           | ON             | Update the config file and restart the server  |
| server_id       | 0             | <unique ID>    | Update the config file and restart the server  |
+-----------------+---------------+----------------+------------------------------------------------+

Some variables need to be changed, but cannot be done dynamically on the server.
Do you want to perform the required configuration changes? [y/n]: Do you want to restart the instance after configuring it? [y/n]:
Creating user myAdmin@%.
Account myAdmin@% was successfully created.

Configuring instance...
The instance '<<<hostname>>>:<<<__mysql_sandbox_port1>>>' was configured to be used in an InnoDB cluster.
NOTE: MySQL server needs to be restarted for configuration changes to take effect.
?{}
?{VER(>=8.0.21)}
+-----------+---------------+----------------+-----------------------------------------------+
| Variable  | Current Value | Required Value | Note                                          |
+-----------+---------------+----------------+-----------------------------------------------+
| gtid_mode | OFF           | ON             | Update the config file and restart the server |
| server_id | 0             | <unique ID>    | Update the config file and restart the server |
+-----------+---------------+----------------+-----------------------------------------------+

Some variables need to be changed, but cannot be done dynamically on the server.
Do you want to perform the required configuration changes? [y/n]: Do you want to restart the instance after configuring it? [y/n]:
Creating user myAdmin@%.
Account myAdmin@% was successfully created.

Configuring instance...
The instance '<<<hostname>>>:<<<__mysql_sandbox_port1>>>' was configured to be used in an InnoDB cluster.
NOTE: MySQL server needs to be restarted for configuration changes to take effect.
?{}

#@<OUT> configure_instance() - instance not valid for cluster usage {VER(<8.0.11)}
Configuring local MySQL instance listening at port <<<__mysql_sandbox_port1>>> for use in an InnoDB cluster...
NOTE: Instance detected as a sandbox.
Please note that sandbox instances are only suitable for deploying test clusters for use within the same host.

This instance reports its own address as <<<hostname>>>:<<<__mysql_sandbox_port1>>>
Assuming full account name 'myAdmin'@'%' for myAdmin

NOTE: Some configuration options need to be fixed:
+-----------------+---------------+----------------+------------------------------------------------+
| Variable        | Current Value | Required Value | Note                                           |
+-----------------+---------------+----------------+------------------------------------------------+
| binlog_checksum | CRC32         | NONE           | Update the server variable and the config file |
| gtid_mode       | OFF           | ON             | Update the config file and restart the server  |
| server_id       | 0             | <unique ID>    | Update the config file and restart the server  |
+-----------------+---------------+----------------+------------------------------------------------+

Some variables need to be changed, but cannot be done dynamically on the server: an option file is required.
Do you want to perform the required configuration changes? [y/n]:
Creating user myAdmin@%.
Account myAdmin@% was successfully created.

Configuring instance...
The instance '<<<hostname>>>:<<<__mysql_sandbox_port1>>>' was configured to be used in an InnoDB cluster.
NOTE: MySQL server needs to be restarted for configuration changes to take effect.

#@<OUT> configure_instance() - create admin account 2
Configuring local MySQL instance listening at port <<<__mysql_sandbox_port2>>> for use in an InnoDB cluster...
NOTE: Instance detected as a sandbox.
Please note that sandbox instances are only suitable for deploying test clusters for use within the same host.

This instance reports its own address as <<<hostname>>>:<<<__mysql_sandbox_port2>>>
Assuming full account name 'myAdmin'@'%' for myAdmin

?{VER(>=8.0.23)}
applierWorkerThreads will be set to the default value of 4.

?{}
The instance '<<<hostname>>>:<<<__mysql_sandbox_port2>>>' is valid to be used in an InnoDB cluster.

Creating user myAdmin@%.
Account myAdmin@% was successfully created.

#@<OUT> configure_instance() - create admin account 3
Configuring local MySQL instance listening at port <<<__mysql_sandbox_port3>>> for use in an InnoDB cluster...
NOTE: Instance detected as a sandbox.
Please note that sandbox instances are only suitable for deploying test clusters for use within the same host.

This instance reports its own address as <<<hostname>>>:<<<__mysql_sandbox_port3>>>
Assuming full account name 'myAdmin'@'%' for myAdmin

?{VER(>=8.0.23)}
applierWorkerThreads will be set to the default value of 4.

?{}
The instance '<<<hostname>>>:<<<__mysql_sandbox_port3>>>' is valid to be used in an InnoDB cluster.

Creating user myAdmin@%.
Account myAdmin@% was successfully created.

#@<OUT> configure_instance() - check if configure_instance() was actually successful by double-checking with check_instance_configuration() {VER(>=8.0.11)}
Validating local MySQL instance listening at port <<<__mysql_sandbox_port1>>> for use in an InnoDB cluster...
NOTE: Instance detected as a sandbox.
Please note that sandbox instances are only suitable for deploying test clusters for use within the same host.

This instance reports its own address as <<<hostname>>>:<<<__mysql_sandbox_port1>>>

Checking whether existing tables comply with Group Replication requirements...
No incompatible tables detected

Checking instance configuration...
Instance configuration is compatible with InnoDB cluster

The instance '<<<hostname>>>:<<<__mysql_sandbox_port1>>>' is valid to be used in an InnoDB cluster.

{
    "status": "ok"
}

#@<OUT> configure_instance() - check if configure_instance() was actually successful by double-checking with check_instance_configuration() {VER(<8.0.11)}
Validating local MySQL instance listening at port <<<__mysql_sandbox_port1>>> for use in an InnoDB cluster...
NOTE: Instance detected as a sandbox.
Please note that sandbox instances are only suitable for deploying test clusters for use within the same host.

This instance reports its own address as <<<hostname>>>:<<<__mysql_sandbox_port1>>>

Checking whether existing tables comply with Group Replication requirements...
No incompatible tables detected

Checking instance configuration...
Instance configuration is compatible with InnoDB cluster

The instance '<<<hostname>>>:<<<__mysql_sandbox_port1>>>' is valid to be used in an InnoDB cluster.

{
    "status": "ok"
}


#@<OUT> configure_instance() - instance already valid for cluster usage
Configuring local MySQL instance listening at port <<<__mysql_sandbox_port2>>> for use in an InnoDB cluster...
NOTE: Instance detected as a sandbox.
Please note that sandbox instances are only suitable for deploying test clusters for use within the same host.

This instance reports its own address as <<<hostname>>>:<<<__mysql_sandbox_port2>>>

?{VER(>=8.0.23)}
applierWorkerThreads will be set to the default value of 4.

?{}
The instance '<<<hostname>>>:<<<__mysql_sandbox_port2>>>' is valid to be used in an InnoDB cluster.
The instance '<<<hostname>>>:<<<__mysql_sandbox_port2>>>' is already ready to be used in an InnoDB cluster.

#@ configure_instance() 2 - instance already valid for cluster usage
||

#@<OUT> create_cluster() {VER(>=8.0.11)}
A new InnoDB Cluster will be created on instance '<<<hostname>>>:<<<__mysql_sandbox_port1>>>'.

Validating instance configuration at <<<hostname>>>:<<<__mysql_sandbox_port1>>>...
NOTE: Instance detected as a sandbox.
Please note that sandbox instances are only suitable for deploying test clusters for use within the same host.

This instance reports its own address as <<<hostname>>>:<<<__mysql_sandbox_port1>>>

Instance configuration is suitable.
NOTE: Group Replication will communicate with other members using '<<<hostname>>>:<<<__mysql_sandbox_gr_port1>>>'. Use the localAddress option to override.

* Checking connectivity and SSL configuration...

Creating InnoDB Cluster 'testCluster' on '<<<hostname>>>:<<<__mysql_sandbox_port1>>>'...

Adding Seed Instance...
Cluster successfully created. Use Cluster.add_instance() to add MySQL instances.
At least 3 instances are needed for the cluster to be able to withstand up to
one server failure.

#@<OUT> create_cluster() {VER(<8.0.11)}
A new InnoDB Cluster will be created on instance '<<<hostname>>>:<<<__mysql_sandbox_port1>>>'.

Validating instance configuration at <<<hostname>>>:<<<__mysql_sandbox_port1>>>...
NOTE: Instance detected as a sandbox.
Please note that sandbox instances are only suitable for deploying test clusters for use within the same host.

This instance reports its own address as <<<hostname>>>:<<<__mysql_sandbox_port1>>>

Instance configuration is suitable.
NOTE: Group Replication will communicate with other members using '<<<hostname>>>:<<<__mysql_sandbox_gr_port1>>>'. Use the localAddress option to override.

* Checking connectivity and SSL configuration...

WARNING: Instance '<<<hostname>>>:<<<__mysql_sandbox_port1>>>' cannot persist Group Replication configuration since MySQL version <<<__version>>> does not support the SET PERSIST command (MySQL version >= 8.0.11 required). Please use the dba.configure_local_instance() command locally to persist the changes.
Creating InnoDB Cluster 'testCluster' on '<<<hostname>>>:<<<__mysql_sandbox_port1>>>'...

Adding Seed Instance...
Cluster successfully created. Use Cluster.add_instance() to add MySQL instances.
At least 3 instances are needed for the cluster to be able to withstand up to
one server failure.

#@# add_instance() 1 clone {VER(>=8.0.17)}
|NOTE: The target instance '<<<hostname>>>:<<<__mysql_sandbox_port2>>>' has not been|
|The safest and most convenient way to provision a new instance is through|
|automatic clone provisioning, which will completely overwrite the state of|
|The incremental state recovery may be safely used if you are sure|
|Incremental state recovery was selected because it seems to be safely usable.|
|Validating instance configuration at <<<hostname>>>:<<<__mysql_sandbox_port2>>>...|
|Instance configuration is suitable.|
||
|Adding instance to the cluster...|

#@<OUT> add_instance() 1 clone {VER(>=8.0.17)}
{{State recovery already finished for '<<<hostname>>>:<<<__mysql_sandbox_port2>>>'|Incremental state recovery is now in progress.}}

#@<OUT> add_instance() 1 clone {VER(>=8.0.17)}
The instance '<<<hostname>>>:<<<__mysql_sandbox_port2>>>' was successfully added to the cluster.

#@<OUT> add_instance() 1 {VER(<8.0.11)}
Validating instance configuration at <<<hostname>>>:<<<__mysql_sandbox_port2>>>...
NOTE: Instance detected as a sandbox.
Please note that sandbox instances are only suitable for deploying test clusters for use within the same host.

This instance reports its own address as <<<hostname>>>:<<<__mysql_sandbox_port2>>>

Instance configuration is suitable.
NOTE: Group Replication will communicate with other members using '<<<hostname>>>:<<<__mysql_sandbox_port2>>>1'. Use the localAddress option to override.

<<<<<<< HEAD
* Checking connectivity and SSL configuration...
=======
NOTE: The 'localAddress' "<<<hostname>>>" is [[*]], which is compatible with the Group Replication automatically generated list of IPs.
See https://dev.mysql.com/doc/refman/en/group-replication-ip-address-permissions.html for more details.
>>>>>>> 7cb801d7
A new instance will be added to the InnoDB Cluster. Depending on the amount of
data on the cluster this might take from a few seconds to several hours.

WARNING: Instance '<<<hostname>>>:<<<__mysql_sandbox_port2>>>' cannot persist Group Replication configuration since MySQL version <<<__version>>> does not support the SET PERSIST command (MySQL version >= 8.0.11 required). Please use the dba.configure_local_instance() command locally to persist the changes.
Adding instance to the cluster...

#@<OUT> add_instance() 1 {VER(<8.0.11)}
{{State recovery already finished for '<<<hostname>>>:<<<__mysql_sandbox_port2>>>'|Incremental state recovery is now in progress.}}

#@<OUT> add_instance() 1 {VER(<8.0.11)}
WARNING: Instance '<<<hostname>>>:<<<__mysql_sandbox_port1>>>' cannot persist configuration since MySQL version <<<__version>>> does not support the SET PERSIST command (MySQL version >= 8.0.11 required). Please use the dba.configure_local_instance() command locally to persist the changes.
The instance '<<<hostname>>>:<<<__mysql_sandbox_port2>>>' was successfully added to the cluster.

#@ add_instance() 2
||

#@<OUT> Verify the output of cluster.describe()
{
    "clusterName": "testCluster",
    "defaultReplicaSet": {
        "name": "default",
        "topology": [
            {
                "address": "<<<hostname>>>:<<<__mysql_sandbox_port1>>>",
                "label": "<<<hostname>>>:<<<__mysql_sandbox_port1>>>",
                "role": "HA"
            },
            {
                "address": "<<<hostname>>>:<<<__mysql_sandbox_port2>>>",
                "label": "<<<hostname>>>:<<<__mysql_sandbox_port2>>>",
                "role": "HA"
            },
            {
                "address": "<<<hostname>>>:<<<__mysql_sandbox_port3>>>",
                "label": "<<<hostname>>>:<<<__mysql_sandbox_port3>>>",
                "role": "HA"
            }
        ],
        "topologyMode": "Single-Primary"
    }
}

#@<OUT> Verify the output of cluster.status()
{
    "clusterName": "testCluster",
    "defaultReplicaSet": {
        "name": "default",
        "primary": "<<<hostname>>>:<<<__mysql_sandbox_port1>>>",
        "ssl": "DISABLED",
        "status": "OK",
        "statusText": "Cluster is ONLINE and can tolerate up to ONE failure.",
        "topology": {
            "<<<hostname>>>:<<<__mysql_sandbox_port1>>>": {
                "address": "<<<hostname>>>:<<<__mysql_sandbox_port1>>>",
                "memberRole": "PRIMARY",
                "mode": "R/W",
                "readReplicas": {},<<<"\n                \"replicationLag\": [[*]]," if (__version_num>=80011) else "">>>
                "role": "HA",
                "status": "ONLINE",
                "version": "[[*]]"
            },
            "<<<hostname>>>:<<<__mysql_sandbox_port2>>>": {
                "address": "<<<hostname>>>:<<<__mysql_sandbox_port2>>>",
                "memberRole": "SECONDARY",
                "mode": "R/O",
                "readReplicas": {},<<<"\n                \"replicationLag\": [[*]]," if (__version_num>=80011) else "">>>
                "role": "HA",
                "status": "ONLINE",
                "version": "[[*]]"
            },
            "<<<hostname>>>:<<<__mysql_sandbox_port3>>>": {
                "address": "<<<hostname>>>:<<<__mysql_sandbox_port3>>>",
                "memberRole": "SECONDARY",
                "mode": "R/O",
                "readReplicas": {},<<<"\n                \"replicationLag\": [[*]]," if (__version_num>=80011) else "">>>
                "role": "HA",
                "status": "ONLINE",
                "version": "[[*]]"
            }
        },
        "topologyMode": "Single-Primary"
    },
    "groupInformationSourceMember": "<<<hostname>>>:<<<__mysql_sandbox_port1>>>"
}

#@ Remove instance
||

#@ get_cluster():
||

#@<OUT> Verify the output of cluster.status() after the instance removal
{
    "clusterName": "testCluster",
    "defaultReplicaSet": {
        "name": "default",
        "primary": "<<<hostname>>>:<<<__mysql_sandbox_port1>>>",
        "ssl": "DISABLED",
        "status": "OK_NO_TOLERANCE",
        "statusText": "Cluster is NOT tolerant to any failures.",
        "topology": {
            "<<<hostname>>>:<<<__mysql_sandbox_port1>>>": {
                "address": "<<<hostname>>>:<<<__mysql_sandbox_port1>>>",
                "memberRole": "PRIMARY",
                "mode": "R/W",
                "readReplicas": {},<<<"\n                \"replicationLag\": [[*]]," if (__version_num>=80011) else "">>>
                "role": "HA",
                "status": "ONLINE",
                "version": "[[*]]"
            },
            "<<<hostname>>>:<<<__mysql_sandbox_port2>>>": {
                "address": "<<<hostname>>>:<<<__mysql_sandbox_port2>>>",
                "memberRole": "SECONDARY",
                "mode": "R/O",
                "readReplicas": {},<<<"\n                \"replicationLag\": [[*]]," if (__version_num>=80011) else "">>>
                "role": "HA",
                "status": "ONLINE",
                "version": "[[*]]"
            }
        },
        "topologyMode": "Single-Primary"
    },
    "groupInformationSourceMember": "<<<hostname>>>:<<<__mysql_sandbox_port1>>>"
}

#@ Add the instance back to the cluster
||

#@ Kill instance 3 {VER(<8.0.11)}
||

#@ Restart instance 3 {VER(<8.0.11)}
||

#@ Rejoin instance 3 {VER(<8.0.11)}
||

#@<OUT> Verify the output of cluster.status() after the instance rejoined {VER(<8.0.11)}
{
    "clusterName": "testCluster",
    "defaultReplicaSet": {
        "name": "default",
        "primary": "<<<hostname>>>:<<<__mysql_sandbox_port1>>>",
        "ssl": "DISABLED",
        "status": "OK",
        "statusText": "Cluster is ONLINE and can tolerate up to ONE failure.",
        "topology": {
            "<<<hostname>>>:<<<__mysql_sandbox_port1>>>": {
                "address": "<<<hostname>>>:<<<__mysql_sandbox_port1>>>",
                "memberRole": "PRIMARY",
                "mode": "R/W",
                "readReplicas": {},<<<"\n                \"replicationLag\": [[*]]," if (__version_num>=80011) else "">>>
                "role": "HA",
                "status": "ONLINE",
                "version": "[[*]]"
            },
            "<<<hostname>>>:<<<__mysql_sandbox_port2>>>": {
                "address": "<<<hostname>>>:<<<__mysql_sandbox_port2>>>",
                "memberRole": "SECONDARY",
                "mode": "R/O",
                "readReplicas": {},<<<"\n                \"replicationLag\": [[*]]," if (__version_num>=80011) else "">>>
                "role": "HA",
                "status": "ONLINE",
                "version": "[[*]]"
            },
            "<<<hostname>>>:<<<__mysql_sandbox_port3>>>": {
                "address": "<<<hostname>>>:<<<__mysql_sandbox_port3>>>",
                "memberRole": "SECONDARY",
                "mode": "R/O",
                "readReplicas": {},<<<"\n                \"replicationLag\": [[*]]," if (__version_num>=80011) else "">>>
                "role": "HA",
                "status": "ONLINE",
                "version": "[[*]]"
            }
        },
        "topologyMode": "Single-Primary"
    },
    "groupInformationSourceMember": "<<<hostname>>>:<<<__mysql_sandbox_port1>>>"
}

#@ dba_configure_local_instance() 1: {VER(<8.0.11)}
||

#@ dba_configure_local_instance() 2: {VER(<8.0.11)}
||

#@ dba_configure_local_instance() 3: {VER(<8.0.11)}
||

#@ Kill instance 2
||

#@ Restart instance 2
||

#@<OUT> Verify the output of cluster.status() after the instance automatically rejoined
{
    "clusterName": "testCluster",
    "defaultReplicaSet": {
        "name": "default",
        "primary": "<<<hostname>>>:<<<__mysql_sandbox_port1>>>",
        "ssl": "DISABLED",
        "status": "OK",
        "statusText": "Cluster is ONLINE and can tolerate up to ONE failure.",
        "topology": {
            "<<<hostname>>>:<<<__mysql_sandbox_port1>>>": {
                "address": "<<<hostname>>>:<<<__mysql_sandbox_port1>>>",
                "memberRole": "PRIMARY",
                "mode": "R/W",
                "readReplicas": {},<<<"\n                \"replicationLag\": [[*]]," if (__version_num>=80011) else "">>>
                "role": "HA",
                "status": "ONLINE",
                "version": "[[*]]"
            },
            "<<<hostname>>>:<<<__mysql_sandbox_port2>>>": {
                "address": "<<<hostname>>>:<<<__mysql_sandbox_port2>>>",
                "memberRole": "SECONDARY",
                "mode": "R/O",
                "readReplicas": {},<<<"\n                \"replicationLag\": [[*]]," if (__version_num>=80011) else "">>>
                "role": "HA",
                "status": "ONLINE",
                "version": "[[*]]"
            },
            "<<<hostname>>>:<<<__mysql_sandbox_port3>>>": {
                "address": "<<<hostname>>>:<<<__mysql_sandbox_port3>>>",
                "memberRole": "SECONDARY",
                "mode": "R/O",
                "readReplicas": {},<<<"\n                \"replicationLag\": [[*]]," if (__version_num>=80011) else "">>>
                "role": "HA",
                "status": "ONLINE",
                "version": "[[*]]"
            }
        },
        "topologyMode": "Single-Primary"
    },
    "groupInformationSourceMember": "<<<hostname>>>:<<<__mysql_sandbox_port1>>>"
}

#@ Kill instance 2 - quorum-loss
||

#@ Kill instance 3 - quorum-loss
||

#@<OUT> Verify the cluster lost the quorum
{
    "clusterName": "testCluster",
    "defaultReplicaSet": {
        "name": "default",
        "primary": "<<<hostname>>>:<<<__mysql_sandbox_port1>>>",
        "ssl": "DISABLED",
        "status": "NO_QUORUM",
        "statusText": "Cluster has no quorum as visible from '<<<hostname>>>:<<<__mysql_sandbox_port1>>>' and cannot process write transactions. 2 members are not active.",
        "topology": {
            "<<<hostname>>>:<<<__mysql_sandbox_port1>>>": {
                "address": "<<<hostname>>>:<<<__mysql_sandbox_port1>>>",
                "memberRole": "PRIMARY",
                "mode": "R/O",
                "readReplicas": {},<<<"\n                \"replicationLag\": [[*]]," if (__version_num>=80011) else "">>>
                "role": "HA",
                "status": "ONLINE",
                "version": "[[*]]"
            },
            "<<<hostname>>>:<<<__mysql_sandbox_port2>>>": {
                "address": "<<<hostname>>>:<<<__mysql_sandbox_port2>>>",
                "memberRole": "SECONDARY",
                "mode": "n/a",
                "readReplicas": {},
                "role": "HA",
                "shellConnectError": "[[*]]",
                "status": "(MISSING)"
            },
            "<<<hostname>>>:<<<__mysql_sandbox_port3>>>": {
                "address": "<<<hostname>>>:<<<__mysql_sandbox_port3>>>",
                "memberRole": "SECONDARY",
                "memberState": "(MISSING)",
                "mode": "n/a",
                "readReplicas": {},
                "role": "HA",
                "shellConnectError": "[[*]]",
                "status": "UNREACHABLE"<<<",\n[[*]]\"version\": \"" + __version + "\"" if (__version_num>=80011) else "">>>
            }
        },
        "topologyMode": "Single-Primary"
    },
    "groupInformationSourceMember": "<<<hostname>>>:<<<__mysql_sandbox_port1>>>"
}

#@<OUT> Restore the cluster quorum
Restoring cluster 'testCluster' from loss of quorum, by using the partition composed of [<<<hostname>>>:<<<__mysql_sandbox_port1>>>]

Restoring the InnoDB cluster ...

The InnoDB cluster was successfully restored using the partition from the instance 'myAdmin@<<<hostname>>>:<<<__mysql_sandbox_port1>>>'.

WARNING: To avoid a split-brain scenario, ensure that all other members of the cluster are removed or joined back to the group that was restored.

#@<OUT> Check the cluster status after restoring the quorum
{
    "clusterName": "testCluster",
    "defaultReplicaSet": {
        "name": "default",
        "primary": "<<<hostname>>>:<<<__mysql_sandbox_port1>>>",
        "ssl": "DISABLED",
        "status": "OK_NO_TOLERANCE_PARTIAL",
        "statusText": "Cluster is NOT tolerant to any failures. 2 members are not active.",
        "topology": {
            "<<<hostname>>>:<<<__mysql_sandbox_port1>>>": {
                "address": "<<<hostname>>>:<<<__mysql_sandbox_port1>>>",
                "memberRole": "PRIMARY",
                "mode": "R/W",
                "readReplicas": {},<<<"\n                \"replicationLag\": [[*]]," if (__version_num>=80011) else "">>>
                "role": "HA",
                "status": "ONLINE",
                "version": "[[*]]"
            },
            "<<<hostname>>>:<<<__mysql_sandbox_port2>>>": {
                "address": "<<<hostname>>>:<<<__mysql_sandbox_port2>>>",
                "memberRole": "SECONDARY",
                "mode": "n/a",
                "readReplicas": {},
                "role": "HA",
                "shellConnectError": "[[*]]",
                "status": "(MISSING)"
            },
            "<<<hostname>>>:<<<__mysql_sandbox_port3>>>": {
                "address": "<<<hostname>>>:<<<__mysql_sandbox_port3>>>",
                "memberRole": "SECONDARY",
                "mode": "n/a",
                "readReplicas": {},
                "role": "HA",
                "shellConnectError": "[[*]]",
                "status": "(MISSING)"
            }
        },
        "topologyMode": "Single-Primary"
    },
    "groupInformationSourceMember": "<<<hostname>>>:<<<__mysql_sandbox_port1>>>"
}

#@ Restart instance 2 - quorum-loss
||

#@ Restart instance 3 - quorum-loss
||

#@<OUT> Verify the final cluster status
{
    "clusterName": "testCluster",
    "defaultReplicaSet": {
        "name": "default",
        "primary": "<<<hostname>>>:<<<__mysql_sandbox_port1>>>",
        "ssl": "DISABLED",
        "status": "OK",
        "statusText": "Cluster is ONLINE and can tolerate up to ONE failure.",
        "topology": {
            "<<<hostname>>>:<<<__mysql_sandbox_port1>>>": {
                "address": "<<<hostname>>>:<<<__mysql_sandbox_port1>>>",
                "memberRole": "PRIMARY",
                "mode": "R/W",
                "readReplicas": {},<<<"\n                \"replicationLag\": [[*]]," if (__version_num>=80011) else "">>>
                "role": "HA",
                "status": "ONLINE",
                "version": "[[*]]"
            },
            "<<<hostname>>>:<<<__mysql_sandbox_port2>>>": {
                "address": "<<<hostname>>>:<<<__mysql_sandbox_port2>>>",
                "memberRole": "SECONDARY",
                "mode": "R/O",
                "readReplicas": {},<<<"\n                \"replicationLag\": [[*]]," if (__version_num>=80011) else "">>>
                "role": "HA",
                "status": "ONLINE",
                "version": "[[*]]"
            },
            "<<<hostname>>>:<<<__mysql_sandbox_port3>>>": {
                "address": "<<<hostname>>>:<<<__mysql_sandbox_port3>>>",
                "memberRole": "SECONDARY",
                "mode": "R/O",
                "readReplicas": {},<<<"\n                \"replicationLag\": [[*]]," if (__version_num>=80011) else "">>>
                "role": "HA",
                "status": "ONLINE",
                "version": "[[*]]"
            }
        },
        "topologyMode": "Single-Primary"
    },
    "groupInformationSourceMember": "<<<hostname>>>:<<<__mysql_sandbox_port1>>>"
}

#@ Kill instance 2 - complete-outage
||

#@ Kill instance 3 - complete-outage
||

#@ Kill instance 1 - complete-outage
||

#@ Restart instance 2 - complete-outage
||

#@ Restart instance 3 - complete-outage
||

#@ Restart instance 1 - complete-outage
||

#@ Verify that it's not possible to get the cluster handle due to complete outage
|| This function is not available through a session to a standalone instance (metadata exists, instance belongs to that metadata, but GR is not active)

#@ Reboot cluster from complete outage
||

#@<OUT> Verify the final cluster status after reboot
{
    "clusterName": "testCluster",
    "defaultReplicaSet": {
        "name": "default",
        "primary": "<<<hostname>>>:<<<__mysql_sandbox_port1>>>",
        "ssl": "DISABLED",
        "status": "OK",
        "statusText": "Cluster is ONLINE and can tolerate up to ONE failure.",
        "topology": {
            "<<<hostname>>>:<<<__mysql_sandbox_port1>>>": {
                "address": "<<<hostname>>>:<<<__mysql_sandbox_port1>>>",
                "memberRole": "PRIMARY",
                "mode": "R/W",
                "readReplicas": {},<<<"\n                \"replicationLag\": [[*]]," if (__version_num>=80011) else "">>>
                "role": "HA",
                "status": "ONLINE",
                "version": "[[*]]"
            },
            "<<<hostname>>>:<<<__mysql_sandbox_port2>>>": {
                "address": "<<<hostname>>>:<<<__mysql_sandbox_port2>>>",
                "memberRole": "SECONDARY",
                "mode": "R/O",
                "readReplicas": {},<<<"\n                \"replicationLag\": [[*]]," if (__version_num>=80011) else "">>>
                "role": "HA",
                "status": "ONLINE",
                "version": "[[*]]"
            },
            "<<<hostname>>>:<<<__mysql_sandbox_port3>>>": {
                "address": "<<<hostname>>>:<<<__mysql_sandbox_port3>>>",
                "memberRole": "SECONDARY",
                "mode": "R/O",
                "readReplicas": {},<<<"\n                \"replicationLag\": [[*]]," if (__version_num>=80011) else "">>>
                "role": "HA",
                "status": "ONLINE",
                "version": "[[*]]"
            }
        },
        "topologyMode": "Single-Primary"
    },
    "groupInformationSourceMember": "<<<hostname>>>:<<<__mysql_sandbox_port1>>>"
}

#@ Remove instance 3 from the MD schema
||

#@ Stop GR on instance 2
||

#@ Get the cluster handle back
||

#@ Rescan the cluster
||

#@<OUT> Verify the final cluster status after rescan
{
    "clusterName": "testCluster",
    "defaultReplicaSet": {
        "name": "default",
        "primary": "<<<hostname>>>:<<<__mysql_sandbox_port1>>>",
        "ssl": "DISABLED",
        "status": "OK_NO_TOLERANCE",
        "statusText": "Cluster is NOT tolerant to any failures.",
        "topology": {
            "<<<hostname>>>:<<<__mysql_sandbox_port1>>>": {
                "address": "<<<hostname>>>:<<<__mysql_sandbox_port1>>>",
                "memberRole": "PRIMARY",
                "mode": "R/W",
                "readReplicas": {},<<<"\n                \"replicationLag\": [[*]]," if (__version_num>=80011) else "">>>
                "role": "HA",
                "status": "ONLINE",
                "version": "[[*]]"
            },
            "<<<hostname>>>:<<<__mysql_sandbox_port2>>>": {
                "address": "<<<hostname>>>:<<<__mysql_sandbox_port2>>>",
                "memberRole": "SECONDARY",
                "mode": "R/O",
                "readReplicas": {},<<<"\n                \"replicationLag\": [[*]]," if (__version_num>=80011) else "">>>
                "role": "HA",
                "status": "ONLINE",
                "version": "[[*]]"
            }
        },
        "topologyMode": "Single-Primary"
    },
    "groupInformationSourceMember": "<<<hostname>>>:<<<__mysql_sandbox_port1>>>"
}

#@<OUT> Dissolve cluster {VER(<8.0.11)}
* Instance '<<<hostname>>>:<<<__mysql_sandbox_port1>>>' is attempting to leave the cluster...
WARNING: On instance '<<<hostname>>>:<<<__mysql_sandbox_port1>>>' configuration cannot be persisted since MySQL version <<<__version>>> does not support the SET PERSIST command (MySQL version >= 8.0.11 required). Please set the 'group_replication_start_on_boot' variable to 'OFF' in the server configuration file, otherwise it might rejoin the cluster upon restart.
* Waiting for instance '<<<hostname>>>:<<<__mysql_sandbox_port2>>>' to apply received transactions...


* Instance '<<<hostname>>>:<<<__mysql_sandbox_port2>>>' is attempting to leave the cluster...
WARNING: On instance '<<<hostname>>>:<<<__mysql_sandbox_port2>>>' configuration cannot be persisted since MySQL version <<<__version>>> does not support the SET PERSIST command (MySQL version >= 8.0.11 required). Please set the 'group_replication_start_on_boot' variable to 'OFF' in the server configuration file, otherwise it might rejoin the cluster upon restart.

The cluster was successfully dissolved.
Replication was disabled but user data was left intact.

#@<OUT> Dissolve cluster {VER(>=8.0.11)}
* Instance '<<<hostname>>>:<<<__mysql_sandbox_port1>>>' is attempting to leave the cluster...
* Waiting for instance '<<<hostname>>>:<<<__mysql_sandbox_port2>>>' to apply received transactions...


* Instance '<<<hostname>>>:<<<__mysql_sandbox_port2>>>' is attempting to leave the cluster...

The cluster was successfully dissolved.
Replication was disabled but user data was left intact.

#@ Finalization
||<|MERGE_RESOLUTION|>--- conflicted
+++ resolved
@@ -445,12 +445,9 @@
 Instance configuration is suitable.
 NOTE: Group Replication will communicate with other members using '<<<hostname>>>:<<<__mysql_sandbox_port2>>>1'. Use the localAddress option to override.
 
-<<<<<<< HEAD
-* Checking connectivity and SSL configuration...
-=======
 NOTE: The 'localAddress' "<<<hostname>>>" is [[*]], which is compatible with the Group Replication automatically generated list of IPs.
 See https://dev.mysql.com/doc/refman/en/group-replication-ip-address-permissions.html for more details.
->>>>>>> 7cb801d7
+* Checking connectivity and SSL configuration...
 A new instance will be added to the InnoDB Cluster. Depending on the amount of
 data on the cluster this might take from a few seconds to several hours.
 
