/*
 * Copyright (c) 2014, 2022, Oracle and/or its affiliates.
 *
 * This program is free software; you can redistribute it and/or modify
 * it under the terms of the GNU General Public License, version 2.0,
 * as published by the Free Software Foundation.
 *
 * This program is also distributed with certain software (including
 * but not limited to OpenSSL) that is licensed under separate terms, as
 * designated in a particular file or component or in included license
 * documentation.  The authors of MySQL hereby grant you an additional
 * permission to link the program and your derivative works with the
 * separately licensed software that they have included with MySQL.
 * This program is distributed in the hope that it will be useful,  but
 * WITHOUT ANY WARRANTY; without even the implied warranty of
 * MERCHANTABILITY or FITNESS FOR A PARTICULAR PURPOSE.  See
 * the GNU General Public License, version 2.0, for more details.
 *
 * You should have received a copy of the GNU General Public License
 * along with this program; if not, write to the Free Software Foundation, Inc.,
 * 51 Franklin St, Fifth Floor, Boston, MA 02110-1301 USA
 */

#ifndef MYSQLSHDK_LIBS_UTILS_UTILS_GENERAL_H_
#define MYSQLSHDK_LIBS_UTILS_UTILS_GENERAL_H_

#include <charconv>
#include <chrono>
#include <functional>
#include <set>
#include <sstream>
#include <string>
#include <string_view>
#include <tuple>
#include <type_traits>
#include <vector>
#ifdef _WIN32
#include <io.h>
#include <windows.h>
#undef DELETE
#undef ERROR
#else
#include <unistd.h>
#endif

#include "mysqlshdk/include/scripting/naming_style.h"
#include "mysqlshdk/include/scripting/types.h"
#include "mysqlshdk/include/shellcore/ishell_core.h"
#include "mysqlshdk/libs/db/connection_options.h"
#include "mysqlshdk/libs/ssh/ssh_connection_options.h"
#include "mysqlshdk/libs/utils/utils_string.h"

namespace shcore {

/**
 * Calculate in compile time length/size of an array.
 *
 * @param array
 * @return Return size of an array.
 */
template <class T, std::size_t N>
constexpr static std::size_t array_size(const T (&)[N]) noexcept {
  return N;
}

class Scoped_callback {
 public:
  explicit Scoped_callback(std::function<void()> c) noexcept
      : m_callback{std::move(c)} {}

  Scoped_callback() = default;
  Scoped_callback(const Scoped_callback &) = delete;
  Scoped_callback &operator=(const Scoped_callback &) = delete;
  Scoped_callback(Scoped_callback &&) = delete;
  Scoped_callback &operator=(Scoped_callback &&) = delete;

  ~Scoped_callback() noexcept {
    try {
      call();
    } catch (const std::exception &e) {
      log_error("Unexpected exception: %s", e.what());
    }
  }

  void call() {
    if (!m_callback) return;
    std::exchange(m_callback, nullptr)();
  }

  void cancel() { m_callback = nullptr; }

 private:
  std::function<void()> m_callback;
};

class Scoped_callback_list {
 public:
  Scoped_callback_list() = default;
  Scoped_callback_list(const Scoped_callback_list &) = delete;
  Scoped_callback_list(Scoped_callback_list &&) = delete;
  Scoped_callback_list &operator=(const Scoped_callback_list &) = delete;
  Scoped_callback_list &operator=(Scoped_callback_list &&) = delete;

  ~Scoped_callback_list() noexcept {
    try {
      call();
    } catch (const std::exception &e) {
      log_error("Unexpected exception: %s", e.what());
    }
  }

  void push_back(std::function<void()> c) noexcept {
    m_callbacks.push_back(std::move(c));
  }

  void push_front(std::function<void()> c) noexcept {
    m_callbacks.push_front(std::move(c));
  }

  void call() {
    if (m_cancelled) return;

    for (const auto &cb : m_callbacks) cb();

<<<<<<< HEAD
    m_cancelled = true;  // can only call once (assume cancelled)
    m_callbacks.clear();
  }
=======
  bool empty() const { return callbacks.empty(); }

  const std::exception_ptr &exception() const { return exception_ptr; }
>>>>>>> ee53c92a

  void cancel() {
    m_cancelled = true;
    m_callbacks.clear();
  }

 private:
  std::list<std::function<void()>> m_callbacks;
  bool m_cancelled = false;
};

using on_leave_scope = Scoped_callback;

enum class OperatingSystem {
  UNKNOWN,
  DEBIAN,
  REDHAT,
  LINUX,
  WINDOWS,
  MACOS,
  SOLARIS
};
std::string SHCORE_PUBLIC to_string(OperatingSystem os_type);

bool SHCORE_PUBLIC is_valid_identifier(const std::string &name);
mysqlshdk::db::Connection_options SHCORE_PUBLIC
get_connection_options(const std::string &uri, bool set_defaults = true);
mysqlshdk::ssh::Ssh_connection_options SHCORE_PUBLIC
get_ssh_connection_options(const std::string &uri, bool set_defaults = true,
                           const std::string &config_path = "");

std::string SHCORE_PUBLIC get_system_user();

std::string SHCORE_PUBLIC strip_password(const std::string &connstring);

std::string SHCORE_PUBLIC strip_ssl_args(const std::string &connstring);

char SHCORE_PUBLIC *mysh_get_stdin_password(const char *prompt);

std::vector<std::string> SHCORE_PUBLIC split_string(std::string_view input,
                                                    std::string_view separator,
                                                    bool compress = false);
std::vector<std::string> SHCORE_PUBLIC
split_string_chars(std::string_view input, std::string_view separator_chars,
                   bool compress = false);

bool SHCORE_PUBLIC match_glob(const std::string_view pattern,
                              const std::string_view s,
                              bool case_sensitive = false);

std::string SHCORE_PUBLIC to_camel_case(const std::string &name);
std::string SHCORE_PUBLIC from_camel_case(const std::string &name);
std::string SHCORE_PUBLIC from_camel_case_to_dashes(const std::string &name);

std::string SHCORE_PUBLIC errno_to_string(int err);

struct Account {
  enum class Auto_quote {
    /**
     * No auto-quotes, string must be a valid account name.
     */
    NO,
    /**
     * Host will be auto-quoted, multiple unqouted '@' characters are NOT
     * allowed.
     */
    HOST,
    /**
     * String is a result of i.e. CURRENT_USER() function and is not quoted at
     * all. Host will be auto-quoted, multiple unqouted '@' characters are
     * allowed, the last one marks the beginning of the host name.
     */
    USER_AND_HOST,
  };

  std::string user;
  std::string host;

  bool operator<(const Account &a) const {
    return std::tie(user, host) < std::tie(a.user, a.host);
  }

  bool operator==(const Account &a) const {
    return user == a.user && host == a.host;
  }
};

void SHCORE_PUBLIC split_account(
    const std::string &account, std::string *out_user, std::string *out_host,
    Account::Auto_quote auto_quote = Account::Auto_quote::NO);
Account SHCORE_PUBLIC
split_account(const std::string &account,
              Account::Auto_quote auto_quote = Account::Auto_quote::NO);

template <typename C>
std::vector<Account> to_accounts(
    const C &c, Account::Auto_quote auto_quote = Account::Auto_quote::NO) {
  std::vector<Account> result;

  for (const auto &i : c) {
    result.emplace_back(split_account(i, auto_quote));
  }

  return result;
}

std::string SHCORE_PUBLIC make_account(const std::string &user,
                                       const std::string &host);
std::string SHCORE_PUBLIC make_account(const Account &account);

std::string SHCORE_PUBLIC get_member_name(std::string_view name,
                                          shcore::NamingStyle style);

/**
 * Ensures at most 2 identifiers are found on the string:
 *  - if 2 identifiers are found then they are set to schema and table
 *  - If 1 identifier is found it is set to table
 * Ensures the table name is not empty.
 */
void SHCORE_PUBLIC split_schema_and_table(const std::string &str,
                                          std::string *out_schema,
                                          std::string *out_table,
                                          bool allow_ansi_quotes = false);

/**
 * Ensures at most 3 identifiers are found on the string:
 *  - if 3 identifiers are found then they are set to schema, table and object
 *  - if 2 identifiers are found then they are set to table and object
 *  - if 1 identifier is found it is set to object
 * Ensures the object name is not empty.
 */
void SHCORE_PUBLIC split_schema_table_and_object(
    const std::string &str, std::string *out_schema, std::string *out_table,
    std::string *out_object, bool allow_ansi_quotes = false);

void SHCORE_PUBLIC split_priv_level(const std::string &str,
                                    std::string *out_schema,
                                    std::string *out_object,
                                    size_t *out_leftover = nullptr);

std::string SHCORE_PUBLIC unquote_identifier(const std::string &str,
                                             bool allow_ansi_quotes = false);

std::string SHCORE_PUBLIC unquote_sql_string(const std::string &str);

/** Substitute variables in string.
 *
 * str_subvar("hello ${foo}",
 *        [](const std::string&) { return "world"; },
 *        "${", "}");
 *    --> "hello world";
 *
 * str_subvar("hello $foo!",
 *        [](const std::string&) { return "world"; },
 *        "$", "");
 *    --> "hello world!";
 *
 * If var_end is "", then the variable name will span until the
 */
std::string SHCORE_PUBLIC str_subvars(
    std::string_view s,
    const std::function<std::string(std::string_view)> &subvar =
        [](std::string_view var) {
          return shcore::get_member_name(var, shcore::current_naming_style());
        },
    std::string_view var_begin = "<<<", std::string_view var_end = ">>>");

void SHCORE_PUBLIC sleep_ms(uint32_t ms);
void SHCORE_PUBLIC sleep(std::chrono::milliseconds duration);

OperatingSystem SHCORE_PUBLIC get_os_type();

/**
 * Provides host CPU type, i.e. aarch64, x86_64, etc.
 *
 * @return machine type
 */
std::string SHCORE_PUBLIC get_machine_type();

/**
 * Provides long version of mysqlsh, including version number, OS type, MySQL
 * version number and build type.
 *
 * @return version string
 */
const char *SHCORE_PUBLIC get_long_version();

#ifdef _WIN32

std::string SHCORE_PUBLIC last_error_to_string(DWORD code);

#endif  // _WIN32

template <class T>
auto lexical_cast(T &&data) noexcept {
  return std::forward<T>(data);
}

template <class T>
auto lexical_cast(std::string_view str) {
  // this version converts from string to something else

  // same behavior as boost: doesn't make sense so convert back to these types
  static_assert(!std::is_same_v<std::remove_cv_t<T>, char *> &&
                    !std::is_same_v<std::remove_cv_t<T>, char> &&
                    !std::is_same_v<std::remove_cv_t<T>, std::string_view>,
                "Invalid type to convert to.");

  if constexpr (std::is_same_v<T, std::string>) {
    // simple copies are allowed
    return T{str};

  } else if constexpr (std::is_same<T, bool>::value) {
    // conversion to bool
    if (shcore::str_caseeq(str, "true")) return true;
    if (shcore::str_caseeq(str, "false")) return false;

    std::stringstream ss;
    ss << str;
    if (std::is_unsigned<T>::value && ss.peek() == '-')
      throw std::invalid_argument("Unable to perform conversion.");
    T t;
    ss >> t;
    if (ss.fail()) throw std::invalid_argument("Unable to perform conversion.");
    if (!ss.eof())
      throw std::invalid_argument("Conversion did not consume whole input.");

    return t;

  } else if constexpr (std::is_integral_v<T>) {
    // some compilers don't have FP implementations of std::from_chars (GCC and
    // Clang) so it can only be used with integrals
    T value;
    auto [ptr, ec] =
        std::from_chars(str.data(), str.data() + str.size(), value);

    if (ec != std::errc())
      throw std::invalid_argument("Unable to perform conversion.");
    if (ptr != (str.data() + str.size()))
      throw std::invalid_argument("Conversion did not consume whole input.");
    return value;

  } else {
    // all other cases
    std::stringstream ss;
    ss << str;
    if (std::is_unsigned<T>::value && ss.peek() == '-')
      throw std::invalid_argument("Unable to perform conversion.");
    T t;
    ss >> t;
    if (ss.fail()) throw std::invalid_argument("Unable to perform conversion.");
    if (!ss.eof())
      throw std::invalid_argument("Conversion did not consume whole input.");

    return t;
  }
}

template <class T, class S>
auto lexical_cast(S &&data) {
  // lexical_cast doesn't allow to convert to "char*" or std::string_view
  static_assert(!std::is_same_v<T, char *> &&
                !std::is_same_v<T, const char *> &&
                !std::is_same_v<T, std::string_view>);

  // lexical_cast should be to / from strings, so at least T or S must be one
  static_assert(std::is_same_v<std::decay_t<S>, char *> ||
                std::is_same_v<std::decay_t<S>, const char *> ||
                std::is_same_v<std::decay_t<S>, std::string> ||
                std::is_same_v<T, std::string>);
  /*
   - if T and S are the same, forward S
   - if S is a string, use the specialization for strings (above this one)
   - if T is a string, convert it here
   - every other combination is "translated" through a std::stringstream
  */
  if constexpr (std::is_same_v<std::decay_t<S>, T>) {
    // if T and S match, just return the parameter
    return std::forward<T>(data);
  } else if constexpr (std::is_same_v<std::decay_t<S>, char *> ||
                       std::is_same_v<std::decay_t<S>, const char *> ||
                       std::is_same_v<std::decay_t<S>, std::string>) {
    // if S is char* or std::string (const or non-const) then use
    // std::string_view version
    return lexical_cast<T>(std::string_view{data});

  } else {
    // convert from S (which is not char*, std::string or std::string_view) to
    // std::string
    if constexpr (std::is_same_v<std::decay_t<S>, bool>) {
      return std::string{data ? "true" : "false"};

    } else if constexpr (std::is_integral_v<std::decay_t<S>>) {
      std::array<char, 64> str;

      auto [ptr, ec] = std::to_chars(str.data(), str.data() + str.size(), data);
      if (ec == std::errc()) return std::string{str.data(), ptr};

      throw std::invalid_argument("Unable to perform conversion.");

    } else {
      std::stringstream ss;
      ss << data;
      return ss.str();
    }
  }
}

template <class T, class S>
auto lexical_cast(S &&data, T default_value) noexcept {
  try {
    return lexical_cast<T>(std::forward<S>(data));
  } catch (...) {
  }
  return default_value;
}

/**
 * Wrapper for the std::getline() function which removes the last character
 * if it's carriage return.
 */
std::istream &getline(std::istream &in, std::string &out);

/**
 * Verifies the status code of an application.
 *
 * @param status - status code to be checked
 * @param error - if execution was not successful, contains details on
 *                corresponding error
 *
 * @returns true if status code corresponds to a successful execution of an
 * application.
 */
bool verify_status_code(int status, std::string *error);

/**
 * Sets the environment variable 'name' to the value of 'value'.
 * If value is null or empty, variable is removed instead.
 *
 * @param name - name of the environment variable to set
 * @param value - value of the environment variable
 *
 * @returns true if the environment variable was set successfully.
 */
bool setenv(const char *name, const char *value);
bool setenv(const char *name, const std::string &value);
bool setenv(const std::string &name, const std::string &value);

/**
 * Sets the environment variable, string must be in form: name=value.
 * If value is empty, variable is removed instead.
 *
 * @param name_value - name and the new value of the environment variable
 *
 * @returns true if the environment variable was set successfully.
 */
bool setenv(const std::string &name_value);

/**
 * Clears the environment variable called 'name'.
 *
 * @param name - name of the environment variable to clear
 *
 * @returns true if the environment variable was cleared successfully.
 */
bool unsetenv(const char *name);
bool unsetenv(const std::string &name);

#ifdef _WIN32
#define STDIN_FILENO _fileno(stdin)
#define STDOUT_FILENO _fileno(stdout)
#define isatty _isatty
#endif

}  // namespace shcore

#endif  // MYSQLSHDK_LIBS_UTILS_UTILS_GENERAL_H_<|MERGE_RESOLUTION|>--- conflicted
+++ resolved
@@ -122,20 +122,16 @@
 
     for (const auto &cb : m_callbacks) cb();
 
-<<<<<<< HEAD
     m_cancelled = true;  // can only call once (assume cancelled)
     m_callbacks.clear();
   }
-=======
-  bool empty() const { return callbacks.empty(); }
-
-  const std::exception_ptr &exception() const { return exception_ptr; }
->>>>>>> ee53c92a
 
   void cancel() {
     m_cancelled = true;
     m_callbacks.clear();
   }
+
+  bool empty() const { return m_callbacks.empty(); }
 
  private:
   std::list<std::function<void()>> m_callbacks;
