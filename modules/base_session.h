--- conflicted
+++ resolved
@@ -123,20 +123,12 @@
   {
     // NOTE: At the moment this class is just to keep abstraction consistent
   protected:
-<<<<<<< HEAD
-    mutable boost::shared_ptr<shcore::Value::Map_type> _farms;
+    mutable std::shared_ptr<shcore::Value::Map_type> _farms;
     mutable std::string _default_farm;
   };
 
-  boost::shared_ptr<mysh::ShellDevelopmentSession> SHCORE_PUBLIC connect_session(const shcore::Argument_list &args, SessionType session_type);
-  boost::shared_ptr<mysh::ShellAdminSession> SHCORE_PUBLIC connect_admin_session(const shcore::Argument_list &args);
-=======
-    std::string _default_cluster;
-    mutable std::shared_ptr<shcore::Value::Map_type> _clusters;
-  };
-
   std::shared_ptr<mysh::ShellDevelopmentSession> SHCORE_PUBLIC connect_session(const shcore::Argument_list &args, SessionType session_type);
->>>>>>> 724c3505
+  std::shared_ptr<mysh::ShellAdminSession> SHCORE_PUBLIC connect_admin_session(const shcore::Argument_list &args);
 };
 
 #endif